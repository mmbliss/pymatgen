# coding: utf-8
# Copyright (c) Pymatgen Development Team.
# Distributed under the terms of the MIT License.

from __future__ import division, unicode_literals

from monty.json import MSONable
from pymatgen.analysis.defects.corrections import FreysoldtCorrection, KumagaiCorrection, \
    BandFillingCorrection, generate_g_sum, find_optimal_gamma, BandEdgeShiftingCorrection
from pymatgen.analysis.defects.core import Vacancy
from pymatgen.symmetry.analyzer import SpacegroupAnalyzer
"""
This module implements DefectCompatibility analysis for consideration of
defects
"""

__author__ = "Danny Broberg, Shyam Dwaraknath"
__copyright__ = "Copyright 2018, The Materials Project"
__version__ = "1.0"
__maintainer__ = "Shyam Dwaraknath"
__email__ = "shyamd@lbl.gov"
__status__ = "Development"
__date__ = "Mar 15, 2018"


class DefectCompatibility(MSONable):
    """
    The DefectCompatibility class combines a list of DefectEntries for a
    given system and applies corrections / suggests failed jobs that
    should not be considered
    Args:

        defect_entries: List of defect_entries to consider.
        user_defect_qualifiers: a dictionary for specifying the dictionary of qualifiers
                                for corrections and delocalization analysis.
                                Defaults are in dictionary above

    required settings for defect_entry.parameters:
        freysoldt: ["axis_grid", "bulk_planar_averages", "defect_planar_averages", "dielectric"]
        kumagai: ["dim", "bulk_atomic_site_averages", "defect_atomic_site_averages", "site_matching_indices",
                    "dielectric]
        bandfilling: ["eigenvalues", "kpoint_weights", "potalign", "vbm", "cbm"]
        bandshifting: ["hybrid_cbm", "hybrid_vbm", "num_hole_vbm", "num_elec_cbm", "vbm", "cbm"]
        defect relaxation/structure analysis: ["final_defect_structure"]

    """

    def __init__(self,
                 plnr_avg_var_tol=0.1,
                 plnr_avg_minmax_tol=0.1,
                 atomic_site_var_tol=0.1,
                 atomic_site_minmax_tol=0.1,
                 tot_relax_tol=0.1,
                 perc_relax_tol=0.1,
                 defect_tot_relax_tol=0.1,
                 preferred_cc='freysoldt',
                 free_chg_cutoff=2.,
                 use_bandfilling=True,
                 use_bandedgeshift=True):
        # TODO: fine tune qualifiers a bit more...
        self.plnr_avg_var_tol = plnr_avg_var_tol
        self.plnr_avg_minmax_tol = plnr_avg_minmax_tol
        self.atomic_site_var_tol = atomic_site_var_tol
        self.atomic_site_minmax_tol = atomic_site_minmax_tol
        self.tot_relax_tol = tot_relax_tol
        self.perc_relax_tol = perc_relax_tol
        self.defect_tot_relax_tol = defect_tot_relax_tol

        self.preferred_cc = preferred_cc
        self.free_chg_cutoff = free_chg_cutoff
        self.use_bandfilling = use_bandfilling
        self.use_bandedgeshift = use_bandedgeshift

    def process_entry(self, defect_entry):
        """
        Process a given Defect entry with chosen qualifiers.
        Performed Defect Corrections as needed and consider delocalization analysis,
            then update corrections to defect entry

        Corrections are applied based on:
            i) if free charges are more than free_chg_cutoff then will not apply charge correction,
                because it no longer is applicable
            ii) use charge correction set by preferred_cc
            iii) only use BandFilling correction if use_bandfilling is set to True
            iv) only use BandEdgeShift correction if use_bandedgeshift is set to True
        """
        self.perform_corrections(defect_entry)

        self.delocalization_analysis(defect_entry)

        corrections = {}
        if (self.free_chg_cutoff < defect_entry.parameters["num_hole_vbm"]) or (
                self.free_chg_cutoff < defect_entry.parameters["num_elec_cbm"]):
            print('Will not use charge correction because too many free charges')
            # TODO: should the potential alignment correction still be used in this scenario, though?
        elif 'freysoldt' in self.preferred_cc.lower():
            frey_meta = defect_entry.parameters['freysoldt_meta']
            frey_corr = frey_meta["freysoldt_electrostatic"] + frey_meta["freysoldt_potential_alignment_correction"]
            corrections.update({'charge_correction': frey_corr})
        else:
            kumagai_meta = defect_entry.parameters['kumagai_meta']
            kumagai_corr = kumagai_meta["kumagai_electrostatic"] + \
                kumagai_meta["kumagai_potential_alignment_correction"]
            corrections.update({'charge_correction': kumagai_corr})

        if self.use_bandfilling:
            bfc_corr = defect_entry.parameters["bandfilling_meta"]["bandfilling_correction"]
            corrections.update({'bandfilling_correction': bfc_corr})

        if self.use_bandedgeshift:
            bandfill_meta = defect_entry.parameters["bandshift_meta"]
            bes_corr = bandfill_meta["vbm_shift_correction"] + bandfill_meta["hole_vbm_shift_correction"] + \
                bandfill_meta["elec_cbm_shift_correction"]
            corrections.update({'bandedgeshifting_correction': bes_corr})

            # also want to update relevant data for phase diagram
            defect_entry.parameters.update({
                'phasediagram_meta': {
                    'vbm': defect_entry.parameters['hybrid_vbm'],
                    'gap': defect_entry.parameters['hybrid_cbm'] - defect_entry.parameters['hybrid_vbm']
                }
            })
        else:  # if not using bandedge shift -> still want to have vbm and gap ready for phase diagram
            defect_entry.parameters.update({
                'phasediagram_meta': {
                    'vbm': defect_entry.parameters['vbm'],
                    'gap': defect_entry.parameters['cbm'] - defect_entry.parameters['vbm']
                }
            })

        defect_entry.correction.update(corrections)

        return defect_entry


    def perform_all_corrections(self, defect_entry):

        # consider running freysoldt correction
        required_frey_params = ["axis_grid", "bulk_planar_averages", "defect_planar_averages", "dielectric"]
        run_freysoldt = True if len( set(defect_entry.parameters.keys()).intersection(required_frey_params)) \
                                == len(required_frey_params) else False
        if not run_freysoldt:
            print('Insufficient DefectEntry parameters exist for Freysoldt Correction.')
        elif 'freysoldt_meta' not in defect_entry.parameters.keys():
            defect_entry = self.run_freysoldt( defect_entry)


        # consider running kumagai correction
        run_kumagai = True
<<<<<<< HEAD
        required_kumagai_params = ["dim", "bulk_atomic_site_averages", "defect_atomic_site_averages",
                                   "site_matching_indices", "dielectric"]
        run_kumagai = True if len( set(defect_entry.parameters.keys()).intersection(required_kumagai_params)) \
                                == len(required_kumagai_params) else False
=======
        required_kumagai_params = [
            "dim", "bulk_atomic_site_averages", "defect_atomic_site_averages", "site_matching_indices", "dielectric"
        ]
        for kumagai_require in required_kumagai_params:
            if kumagai_require not in defect_entry.parameters.keys():
                run_kumagai = False

>>>>>>> 85e0e8d3
        if not run_kumagai:
            print('Insufficient DefectEntry parameters exist for Kumagai Correction.')
        elif 'kumagai_meta' not in defect_entry.parameters.keys():
            defect_entry = self.run_kumagai( defect_entry)

        # consider running band filling correction
        required_bandfilling_params = ["eigenvalues", "kpoint_weights", "potalign", "vbm", "cbm"]
        run_bandfilling = True if len( set(defect_entry.parameters.keys()).intersection(required_bandfilling_params)) \
                                == len(required_bandfilling_params) else False
        if not run_bandfilling:
            print('Insufficient DefectEntry parameters exist for BandFilling Correction.')
        elif 'bandfilling_meta' not in defect_entry.parameters.keys():
            # TODO: add ability to modify the potalign value to prefer kumagai or freysoldt?
<<<<<<< HEAD
            defect_entry = self.run_bandfilling( defect_entry)

        # consider running band edge shifting correction
        required_bandedge_shifting_params = ["hybrid_cbm", "hybrid_vbm", "num_hole_vbm", "num_elec_cbm", "vbm", "cbm"]
        run_bandedge_shifting = True if len( set(defect_entry.parameters.keys()).intersection(required_bandedge_shifting_params)) \
                                == len(required_bandedge_shifting_params) else False
        if not run_bandedge_shifting:
=======
            BFC = BandFillingCorrection()
            bfc_dict = BFC.get_correction(defect_entry)

            bandfilling_meta = defect_entry.parameters.copy()
            bandfilling_meta["bandfilling_correction"] = bfc_dict['bandfilling']
            defect_entry.parameters.update({
                'bandfilling_meta': bandfilling_meta,
                # also update free holes and electrons for band edge shifting correction...
                'num_hole_vbm': bandfilling_meta["num_hole_vbm"],
                'num_elec_cbm': bandfilling_meta["num_elec_cbm"]
            })

        # consider band edge shifting
        required_bandshifting_params = ["hybrid_cbm", "hybrid_vbm", "num_hole_vbm", "num_elec_cbm", "vbm", "cbm"]
        run_bandshifting = True
        for bandshifting_require in required_bandshifting_params:
            if bandshifting_require not in defect_entry.parameters.keys():
                run_bandshifting = False

        if not run_bandshifting:
>>>>>>> 85e0e8d3
            print('Insufficient DefectEntry parameters exist for BandShifting Correction.')
        elif 'bandedgeshift_meta' not in defect_entry.parameters.keys():
            defect_entry = self.run_band_edge_shifting( defect_entry)

        return defect_entry

    def perform_freysoldt(self, defect_entry):
        FC = FreysoldtCorrection(defect_entry.parameters['dielectric'])
        freycorr = FC.get_correction(defect_entry)

        freysoldt_meta = FC.metadata.copy()
        freysoldt_meta["freysoldt_potalign"] = defect_entry.parameters["potalign"]
        freysoldt_meta["freysoldt_electrostatic"] = freycorr["freysoldt_electrostatic"]
        freysoldt_meta["freysoldt_potential_alignment_correction"] = freycorr["freysoldt_potential_alignment"]
        defect_entry.parameters.update({'freysoldt_meta': freysoldt_meta})
        return defect_entry

    def perform_kumagai(self, defect_entry):
        # can save alot of time if gamma or g_sum in defect_entry.parameters, so check if they exist
        gamma = defect_entry.parameters['gamma'] if 'gamma' in defect_entry.parameters.keys() else None
        g_sum = defect_entry.parameters['g_sum'] if 'g_sum' in defect_entry.parameters.keys() else None

        if not gamma:
            defect_struct_sc = defect_entry.defect_sc_structure.copy()
            gamma = find_optimal_gamma(defect_struct_sc.lattice, defect_entry.parameters["dielectric"])

        if not g_sum:
            defect_struct_sc = defect_entry.defect_sc_structure.copy()
            g_sum = generate_g_sum(defect_struct_sc.lattice, defect_entry.parameters["dielectric"],
                                   defect_entry.parameters['dim'], gamma)

        KC = KumagaiCorrection(defect_entry.parameters['dielectric'], gamma=gamma, g_sum=g_sum)
        kumagaicorr = KC.get_correction(defect_entry)

        kumagai_meta = {k: v for k, v in KC.metadata.items() if k != 'g_sum'}
        kumagai_meta["kumagai_potalign"] = defect_entry.parameters["potalign"]
        kumagai_meta["kumagai_electrostatic"] = kumagaicorr["kumagai_electrostatic"]
        kumagai_meta["kumagai_potential_alignment_correction"] = kumagaicorr["kumagai_potential_alignment"]
        defect_entry.parameters.update({'kumagai_meta': kumagai_meta})
        return defect_entry

    def run_bandfilling(self, defect_entry):
        BFC = BandFillingCorrection()
        bfc_dict = BFC.get_correction(defect_entry)

        bandfilling_meta = defect_entry.parameters.copy()
        bandfilling_meta["bandfilling_correction"] = bfc_dict['bandfilling']
        defect_entry.parameters.update({'bandfilling_meta': bandfilling_meta,
                                        # also update free holes and electrons for band edge shifting correction...
                                        'num_hole_vbm': bandfilling_meta["num_hole_vbm"],
                                        'num_elec_cbm': bandfilling_meta["num_elec_cbm"]})
        return defect_entry

    def run_band_edge_shifting(self, defect_entry):
        BEC = BandEdgeShiftingCorrection()
        bec_dict = BEC.get_correction(defect_entry)

        bandshift_meta = BEC.metadata.copy()
        bandshift_meta.update(bec_dict)

        defect_entry.parameters.update({"bandedgeshift_meta": bandshift_meta})

        return defect_entry


    def delocalization_analysis(self, defect_entry):
        """
        Do delocalization analysis. To do this, one considers:
            i) sampling region of planar averaged electrostatic potential (freysoldt approach)
            ii) sampling region of atomic site averaged potentials (kumagai approach)
            iii) structural relaxation amount outside of radius considered in kumagai approach (default is wigner seitz radius)
            iv) if defect is not a vacancy type -> track to see how much the defect has moved

        calculations that fail delocalization get "is_compatibile" set to False in parameters
        also parameters recieves a "delocalization_meta" with following dict:
            plnr_avg = {'is_compatible': True/False, 'metadata': metadata used for determining this}
            atomic_site = {'is_compatible': True/False, 'metadata': metadata used for determining this}
            structure_relax = {'is_compatible': True/False, 'metadata': metadata used for determining this}
            defectsite_relax = {'is_compatible': True/False, 'metadata': metadata used for determing this}
        """

        if 'freysoldt_meta' in defect_entry.parameters.keys():
<<<<<<< HEAD
            defect_entry = self.is_freysoldt_delocalized(defect_entry)
=======
            plnr_avg_analyze_meta = {}
            plnr_avg_allows_compatible = True
            for ax in range(3):
                freystats = defect_entry.parameters['freysoldt_meta']['pot_corr_uncertainty_md'][ax]['stats']

                frey_variance_compatible = True if freystats['variance'] <= self.plnr_avg_var_tol else False
                frey_window = abs(freystats['minmax'][1] - freystats['minmax'][0])
                frey_minmax_compatible = True if frey_window <= self.plnr_avg_minmax_tol else False

                plnr_avg_analyze_meta[ax].update({
                    'frey_variance_compatible': frey_variance_compatible,
                    'frey_variance': freystats['variance'],
                    'plnr_avg_var_tol': self.plnr_avg_var_tol,
                    'frey_minmax_compatible': frey_minmax_compatible,
                    'frey_minmax_window': frey_window,
                    'plnr_avg_minmax_tol': self.plnr_avg_minmax_tol
                })

                if (not frey_variance_compatible) or (not frey_minmax_compatible):
                    is_compatible = False
                    plnr_avg_allows_compatible = False

            delocalization_meta.update({
                'plnr_avg': {
                    'is_compatible': plnr_avg_allows_compatible,
                    'metadata': plnr_avg_analyze_meta
                }
            })
>>>>>>> 85e0e8d3
        else:
            print('Insufficient information provided for performing Freysoldt '
                  'correction delocalization analysis.\n'
                  'Cannot perform planar averaged electrostatic potential '
                  'compatibility analysis.')


        if 'kumagai_meta' in defect_entry.parameters.keys():
<<<<<<< HEAD
            defect_entry = self.is_kumagai_delocalized(defect_entry)
        else:
            print('Insufficient information provided for performing Kumagai '
                  'correction delocalization analysis.\n'
                  'Cannot perform atomic site averaged electrostatic '
                  'potential compatibility analysis.')


        if ('final_defect_structure' in defect_entry.parameters.keys()) and \
                ('final_structure' in defect_entry.parameters.keys()):
            defect_entry = self.is_final_relaxed_structure_delocalized(defect_entry)
=======
            atomic_site_analyze_meta = {}
            kumagaistats = defect_entry.parameters['kumagai_meta']['pot_corr_uncertainty_md']['stats']

            kumagai_variance_compatible = True if kumagaistats['variance'] <= self.atomic_site_var_tol else False
            kumagai_window = abs(kumagaistats['minmax'][1] - kumagaistats['minmax'][0])
            kumagai_minmax_compatible = True if kumagai_window <= self.atomic_site_minmax_tol else False

            atomic_site_analyze_meta.update({
                'kumagai_variance_compatible': kumagai_variance_compatible,
                'kumagai_variance': kumagaistats['variance'],
                'atomic_site_var_tol': self.atomic_site_var_tol,
                'kumagai_minmax_compatible': kumagai_minmax_compatible,
                'kumagai_minmax_window': kumagai_window,
                'plnr_avg_minmax_tol': self.atomic_site_minmax_tol
            })

            atomic_site_allows_compatible = True if (kumagai_variance_compatible and
                                                     kumagai_minmax_compatible) else False
            if not atomic_site_allows_compatible:
                is_compatible = False

            delocalization_meta.update({
                'atomic_site': {
                    'is_compatible': atomic_site_allows_compatible,
                    'metadata': atomic_site_analyze_meta
                }
            })
        else:
            print('Insufficient information provided for performing Kumagai correction'
                  'Cannot perform atomic site averaged electrostatic potential compatibility analysis.')

        if 'final_defect_structure' in defect_entry.parameters.keys():
            structure_relax_analyze_meta = {}
            sc_scale = defect_entry.parameters[
                'scaling_matrix'] if 'scaling_matrix' in defect_entry.parameters.keys() else 1
            initial_defect_structure = defect_entry.defect.generate_defect_structure(sc_scale)
            final_defect_structure = defect_entry.parameters["final_structure"]
            radius_to_sample = defect_entry.parameters["kumagai_meta"]['sampling_radius']

            initsites, finalsites = [], []
            if isinstance(defect_entry.defect, Vacancy):
                defindex = None
            else:
                sga = SpacegroupAnalyzer(initial_defect_structure)
                periodic_struc = sga.get_symmetrized_structure()
                poss_deflist = sorted(
                    periodic_struc.get_sites_in_sphere(defect_entry.defect.site.coords, 2, include_index=True),
                    key=lambda x: x[1])
                defindex = poss_deflist[0][2]

            for site_ind in range(len(initial_defect_structure)):
                initsites.append(initial_defect_structure[site_ind].frac_coords)
                finalsites.append(final_defect_structure[site_ind].frac_coords)

            distmatrix = initial_defect_structure.lattice.get_all_distance(finalsites, initsites)

            distdata = []
            totpert = 0.
            for ind in range(len(finalsites)):
                if ind == defindex:
                    continue
                else:
                    totpert += distmatrix[ind, ind]
                    # append [distance to defect, distance traveled, index in structure]
                    distdata.append([distmatrix[ind, defindex], distmatrix[ind, ind], ind])

            distdata.sort()
            tot_relax_outside_wsrad = 0.
            perc_relax_outside_wsrad = 0.
            for newind in range(len(distdata)):
                distdata[newind].append(100 * distdata[newind][1] / totpert)  # append percentage for relaxation in
                if distdata[newind][0] > radius_to_sample:
                    tot_relax_outside_wsrad += distdata[newind][1]
                    perc_relax_outside_wsrad += distdata[newind][3]

            structure_tot_relax_compatible = True if tot_relax_outside_wsrad <= self.tot_relax_tol else False
            structure_perc_relax_compatible = True if perc_relax_outside_wsrad <= self.perc_relax_tol else False
            structure_relax_analyze_meta.update({
                'structure_tot_relax_compatible': structure_tot_relax_compatible,
                'tot_relax_outside_wsrad': tot_relax_outside_wsrad,
                'tot_relax_tol': self.tot_relax_tol,
                'structure_perc_relax_compatible': structure_perc_relax_compatible,
                'perc_relax_outside_wsrad': perc_relax_outside_wsrad,
                'perc_relax_tol': self.perc_relax_tol,
                'full_structure_relax_data': distdata,
                'defect_index': defindex
            })

            structure_relax_allows_compatible = True if (structure_tot_relax_compatible and
                                                         structure_perc_relax_compatible) else False
            if not structure_relax_allows_compatible:
                is_compatible = False

            delocalization_meta.update({
                'structure_relax': {
                    'is_compatible': structure_relax_allows_compatible,
                    'metadata': structure_relax_analyze_meta
                }
            })
>>>>>>> 85e0e8d3
        else:
            print('final_defect_structure does not exist in defect_entry.parameters. '
                  'Cannot perform full structure site relaxation compatibility analysis.')

<<<<<<< HEAD
        #TODO: overview check to see if is_compatible is set for delocalization...
        defect_entry.parameters.update({'is_compatible': is_compatible})
=======
        if 'final_structure' in defect_entry.parameters.keys():
            defectsite_relax_analyze_meta = {}
            if isinstance(defect_entry.defect, Vacancy):
                defectsite_relax_allows_compatible = True
                defectsite_relax_analyze_meta.update({
                    'relax_amount': None,
                    'defect_tot_relax_tol': self.defect_tot_relax_tol
                })
            else:
                defect_relax_amount = distmatrix[defindex, defindex]
                defectsite_relax_allows_compatible = True if defect_relax_amount <= self.defect_tot_relax_tol else False
                defectsite_relax_analyze_meta.update({
                    'relax_amount': defect_relax_amount,
                    'defect_tot_relax_tol': self.defect_tot_relax_tol
                })
>>>>>>> 85e0e8d3

        return defect_entry

<<<<<<< HEAD
    def is_freysoldt_delocalized(self, defect_entry):
        plnr_avg_analyze_meta = {}
        plnr_avg_allows_compatible = True
        for ax in range(3):
            freystats = defect_entry.parameters['freysoldt_meta']['pot_corr_uncertainty_md'][ax]['stats']

            frey_variance_compatible = True if freystats['variance'] <= self.plnr_avg_var_tol else False
            frey_window = abs(freystats['minmax'][1] - freystats['minmax'][0])
            frey_minmax_compatible = True if frey_window <= self.plnr_avg_minmax_tol else False

            plnr_avg_analyze_meta[ax].update({'frey_variance_compatible': frey_variance_compatible,
                                              'frey_variance': freystats['variance'],
                                              'plnr_avg_var_tol': self.plnr_avg_var_tol,
                                              'frey_minmax_compatible': frey_minmax_compatible,
                                              'frey_minmax_window': frey_window,
                                              'plnr_avg_minmax_tol': self.plnr_avg_minmax_tol})

            if (not frey_variance_compatible) or (not frey_minmax_compatible):
                plnr_avg_allows_compatible = False

        defect_entry.parameters.update({'delocalization_meta': {'plnr_avg':
                                                                    {'is_compatible': plnr_avg_allows_compatible,
                                                                     'metadata': plnr_avg_analyze_meta}}})
        return defect_entry

    def is_kumagai_delocalized(self, defect_entry):
        atomic_site_analyze_meta = {}
        kumagaistats = defect_entry.parameters['kumagai_meta']['pot_corr_uncertainty_md']['stats']

        kumagai_variance_compatible = True if kumagaistats['variance'] <= self.atomic_site_var_tol else False
        kumagai_window = abs(kumagaistats['minmax'][1] - kumagaistats['minmax'][0])
        kumagai_minmax_compatible = True if kumagai_window <= self.atomic_site_minmax_tol else False

        atomic_site_analyze_meta.update({'kumagai_variance_compatible': kumagai_variance_compatible,
                                         'kumagai_variance': kumagaistats['variance'],
                                         'atomic_site_var_tol': self.atomic_site_var_tol,
                                         'kumagai_minmax_compatible': kumagai_minmax_compatible,
                                         'kumagai_minmax_window': kumagai_window,
                                         'plnr_avg_minmax_tol': self.atomic_site_minmax_tol})

        atomic_site_allows_compatible = True if (
            kumagai_variance_compatible and kumagai_minmax_compatible) else False

        defect_entry.parameters.update({'delocalization_meta': {'atomic_site':
                                                                    {'is_compatible': atomic_site_allows_compatible,
                                                                     'metadata': atomic_site_analyze_meta}}})
        return defect_entry

    def is_final_relaxed_structure_delocalized(self, defect_entry):
        structure_relax_analyze_meta = {}
        sc_scale = defect_entry.parameters[
            'scaling_matrix'] if 'scaling_matrix' in defect_entry.parameters.keys() else 1
        initial_defect_structure = defect_entry.defect.generate_defect_structure(sc_scale)
        final_defect_structure = defect_entry.parameters["final_structure"]
        radius_to_sample = defect_entry.parameters["kumagai_meta"]['sampling_radius']

        initsites, finalsites = [], []
        if type(defect_entry.defect) != Vacancy:
            sga = SpacegroupAnalyzer(initial_defect_structure)
            periodic_struc = sga.get_symmetrized_structure()
            poss_deflist = sorted(
                periodic_struc.get_sites_in_sphere(defect_entry.defect.site.coords, 2, include_index=True), key=lambda x: x[1])
            defindex = poss_deflist[0][2]
=======
            delocalization_meta.update({
                'defectsite_relax': {
                    'is_compatible': defectsite_relax_allows_compatible,
                    'metadata': defectsite_relax_analyze_meta
                }
            })
>>>>>>> 85e0e8d3
        else:
            defindex = None

        for site_ind in range(len(initial_defect_structure)):
            initsites.append(initial_defect_structure[site_ind].frac_coords)
            finalsites.append(final_defect_structure[site_ind].frac_coords)

        distmatrix = initial_defect_structure.lattice.get_all_distance(finalsites, initsites)

        distdata = []
        totpert = 0.
        for ind in range(len(finalsites)):
            if ind == defindex:
                continue
            else:
                totpert += distmatrix[ind, ind]
                # append [distance to defect, distance traveled, index in structure]
                distdata.append([distmatrix[ind, defindex], distmatrix[ind, ind], ind])

        distdata.sort()
        tot_relax_outside_wsrad = 0.
        perc_relax_outside_wsrad = 0.
        for newind in range(len(distdata)):
            distdata[newind].append(100 * distdata[newind][1] / totpert)  # append percentage for relaxation in
            if distdata[newind][0] > radius_to_sample:
                tot_relax_outside_wsrad += distdata[newind][1]
                perc_relax_outside_wsrad += distdata[newind][3]

        structure_tot_relax_compatible = True if tot_relax_outside_wsrad <= self.tot_relax_tol else False
        structure_perc_relax_compatible = True if perc_relax_outside_wsrad <= self.perc_relax_tol else False
        structure_relax_analyze_meta.update({'structure_tot_relax_compatible': structure_tot_relax_compatible,
                                             'tot_relax_outside_wsrad': tot_relax_outside_wsrad,
                                             'tot_relax_tol': self.tot_relax_tol,
                                             'structure_perc_relax_compatible': structure_perc_relax_compatible,
                                             'perc_relax_outside_wsrad': perc_relax_outside_wsrad,
                                             'perc_relax_tol': self.perc_relax_tol,
                                             'full_structure_relax_data': distdata,
                                             'defect_index': defindex})

        structure_relax_allows_compatible = True if (
            structure_tot_relax_compatible and structure_perc_relax_compatible) else False

        defect_entry.parameters.update({'delocalization_meta':{'structure_relax':
                                                                   {'is_compatible': structure_relax_allows_compatible,
                                                                    'metadata': structure_relax_analyze_meta}}})

        #NEXT: do single defect delocalization analysis (requires similar data, so might as well run in tandem
        # with structural delocalizaiton
        defectsite_relax_analyze_meta = {}
        if type(defect_entry.defect) == Vacancy:
            defectsite_relax_allows_compatible = True
            defectsite_relax_analyze_meta.update({'relax_amount': None,
                                                  'defect_tot_relax_tol': self.defect_tot_relax_tol})
        else:
            defect_relax_amount = distmatrix[defindex, defindex]
            defectsite_relax_allows_compatible = True if defect_relax_amount <= self.defect_tot_relax_tol else False
            defectsite_relax_analyze_meta.update({'relax_amount': defect_relax_amount,
                                                  'defect_tot_relax_tol': self.defect_tot_relax_tol})

        defect_entry.parameters.update({'delocalization_meta': {'defectsite_relax':
                                                                    {'is_compatible': defectsite_relax_allows_compatible,
                                                                     'metadata': defectsite_relax_analyze_meta}}})
        return defect_entry<|MERGE_RESOLUTION|>--- conflicted
+++ resolved
@@ -146,21 +146,10 @@
 
 
         # consider running kumagai correction
-        run_kumagai = True
-<<<<<<< HEAD
         required_kumagai_params = ["dim", "bulk_atomic_site_averages", "defect_atomic_site_averages",
                                    "site_matching_indices", "dielectric"]
         run_kumagai = True if len( set(defect_entry.parameters.keys()).intersection(required_kumagai_params)) \
                                 == len(required_kumagai_params) else False
-=======
-        required_kumagai_params = [
-            "dim", "bulk_atomic_site_averages", "defect_atomic_site_averages", "site_matching_indices", "dielectric"
-        ]
-        for kumagai_require in required_kumagai_params:
-            if kumagai_require not in defect_entry.parameters.keys():
-                run_kumagai = False
-
->>>>>>> 85e0e8d3
         if not run_kumagai:
             print('Insufficient DefectEntry parameters exist for Kumagai Correction.')
         elif 'kumagai_meta' not in defect_entry.parameters.keys():
@@ -174,7 +163,6 @@
             print('Insufficient DefectEntry parameters exist for BandFilling Correction.')
         elif 'bandfilling_meta' not in defect_entry.parameters.keys():
             # TODO: add ability to modify the potalign value to prefer kumagai or freysoldt?
-<<<<<<< HEAD
             defect_entry = self.run_bandfilling( defect_entry)
 
         # consider running band edge shifting correction
@@ -182,28 +170,6 @@
         run_bandedge_shifting = True if len( set(defect_entry.parameters.keys()).intersection(required_bandedge_shifting_params)) \
                                 == len(required_bandedge_shifting_params) else False
         if not run_bandedge_shifting:
-=======
-            BFC = BandFillingCorrection()
-            bfc_dict = BFC.get_correction(defect_entry)
-
-            bandfilling_meta = defect_entry.parameters.copy()
-            bandfilling_meta["bandfilling_correction"] = bfc_dict['bandfilling']
-            defect_entry.parameters.update({
-                'bandfilling_meta': bandfilling_meta,
-                # also update free holes and electrons for band edge shifting correction...
-                'num_hole_vbm': bandfilling_meta["num_hole_vbm"],
-                'num_elec_cbm': bandfilling_meta["num_elec_cbm"]
-            })
-
-        # consider band edge shifting
-        required_bandshifting_params = ["hybrid_cbm", "hybrid_vbm", "num_hole_vbm", "num_elec_cbm", "vbm", "cbm"]
-        run_bandshifting = True
-        for bandshifting_require in required_bandshifting_params:
-            if bandshifting_require not in defect_entry.parameters.keys():
-                run_bandshifting = False
-
-        if not run_bandshifting:
->>>>>>> 85e0e8d3
             print('Insufficient DefectEntry parameters exist for BandShifting Correction.')
         elif 'bandedgeshift_meta' not in defect_entry.parameters.keys():
             defect_entry = self.run_band_edge_shifting( defect_entry)
@@ -286,38 +252,7 @@
         """
 
         if 'freysoldt_meta' in defect_entry.parameters.keys():
-<<<<<<< HEAD
             defect_entry = self.is_freysoldt_delocalized(defect_entry)
-=======
-            plnr_avg_analyze_meta = {}
-            plnr_avg_allows_compatible = True
-            for ax in range(3):
-                freystats = defect_entry.parameters['freysoldt_meta']['pot_corr_uncertainty_md'][ax]['stats']
-
-                frey_variance_compatible = True if freystats['variance'] <= self.plnr_avg_var_tol else False
-                frey_window = abs(freystats['minmax'][1] - freystats['minmax'][0])
-                frey_minmax_compatible = True if frey_window <= self.plnr_avg_minmax_tol else False
-
-                plnr_avg_analyze_meta[ax].update({
-                    'frey_variance_compatible': frey_variance_compatible,
-                    'frey_variance': freystats['variance'],
-                    'plnr_avg_var_tol': self.plnr_avg_var_tol,
-                    'frey_minmax_compatible': frey_minmax_compatible,
-                    'frey_minmax_window': frey_window,
-                    'plnr_avg_minmax_tol': self.plnr_avg_minmax_tol
-                })
-
-                if (not frey_variance_compatible) or (not frey_minmax_compatible):
-                    is_compatible = False
-                    plnr_avg_allows_compatible = False
-
-            delocalization_meta.update({
-                'plnr_avg': {
-                    'is_compatible': plnr_avg_allows_compatible,
-                    'metadata': plnr_avg_analyze_meta
-                }
-            })
->>>>>>> 85e0e8d3
         else:
             print('Insufficient information provided for performing Freysoldt '
                   'correction delocalization analysis.\n'
@@ -326,7 +261,6 @@
 
 
         if 'kumagai_meta' in defect_entry.parameters.keys():
-<<<<<<< HEAD
             defect_entry = self.is_kumagai_delocalized(defect_entry)
         else:
             print('Insufficient information provided for performing Kumagai '
@@ -338,135 +272,15 @@
         if ('final_defect_structure' in defect_entry.parameters.keys()) and \
                 ('final_structure' in defect_entry.parameters.keys()):
             defect_entry = self.is_final_relaxed_structure_delocalized(defect_entry)
-=======
-            atomic_site_analyze_meta = {}
-            kumagaistats = defect_entry.parameters['kumagai_meta']['pot_corr_uncertainty_md']['stats']
-
-            kumagai_variance_compatible = True if kumagaistats['variance'] <= self.atomic_site_var_tol else False
-            kumagai_window = abs(kumagaistats['minmax'][1] - kumagaistats['minmax'][0])
-            kumagai_minmax_compatible = True if kumagai_window <= self.atomic_site_minmax_tol else False
-
-            atomic_site_analyze_meta.update({
-                'kumagai_variance_compatible': kumagai_variance_compatible,
-                'kumagai_variance': kumagaistats['variance'],
-                'atomic_site_var_tol': self.atomic_site_var_tol,
-                'kumagai_minmax_compatible': kumagai_minmax_compatible,
-                'kumagai_minmax_window': kumagai_window,
-                'plnr_avg_minmax_tol': self.atomic_site_minmax_tol
-            })
-
-            atomic_site_allows_compatible = True if (kumagai_variance_compatible and
-                                                     kumagai_minmax_compatible) else False
-            if not atomic_site_allows_compatible:
-                is_compatible = False
-
-            delocalization_meta.update({
-                'atomic_site': {
-                    'is_compatible': atomic_site_allows_compatible,
-                    'metadata': atomic_site_analyze_meta
-                }
-            })
-        else:
-            print('Insufficient information provided for performing Kumagai correction'
-                  'Cannot perform atomic site averaged electrostatic potential compatibility analysis.')
-
-        if 'final_defect_structure' in defect_entry.parameters.keys():
-            structure_relax_analyze_meta = {}
-            sc_scale = defect_entry.parameters[
-                'scaling_matrix'] if 'scaling_matrix' in defect_entry.parameters.keys() else 1
-            initial_defect_structure = defect_entry.defect.generate_defect_structure(sc_scale)
-            final_defect_structure = defect_entry.parameters["final_structure"]
-            radius_to_sample = defect_entry.parameters["kumagai_meta"]['sampling_radius']
-
-            initsites, finalsites = [], []
-            if isinstance(defect_entry.defect, Vacancy):
-                defindex = None
-            else:
-                sga = SpacegroupAnalyzer(initial_defect_structure)
-                periodic_struc = sga.get_symmetrized_structure()
-                poss_deflist = sorted(
-                    periodic_struc.get_sites_in_sphere(defect_entry.defect.site.coords, 2, include_index=True),
-                    key=lambda x: x[1])
-                defindex = poss_deflist[0][2]
-
-            for site_ind in range(len(initial_defect_structure)):
-                initsites.append(initial_defect_structure[site_ind].frac_coords)
-                finalsites.append(final_defect_structure[site_ind].frac_coords)
-
-            distmatrix = initial_defect_structure.lattice.get_all_distance(finalsites, initsites)
-
-            distdata = []
-            totpert = 0.
-            for ind in range(len(finalsites)):
-                if ind == defindex:
-                    continue
-                else:
-                    totpert += distmatrix[ind, ind]
-                    # append [distance to defect, distance traveled, index in structure]
-                    distdata.append([distmatrix[ind, defindex], distmatrix[ind, ind], ind])
-
-            distdata.sort()
-            tot_relax_outside_wsrad = 0.
-            perc_relax_outside_wsrad = 0.
-            for newind in range(len(distdata)):
-                distdata[newind].append(100 * distdata[newind][1] / totpert)  # append percentage for relaxation in
-                if distdata[newind][0] > radius_to_sample:
-                    tot_relax_outside_wsrad += distdata[newind][1]
-                    perc_relax_outside_wsrad += distdata[newind][3]
-
-            structure_tot_relax_compatible = True if tot_relax_outside_wsrad <= self.tot_relax_tol else False
-            structure_perc_relax_compatible = True if perc_relax_outside_wsrad <= self.perc_relax_tol else False
-            structure_relax_analyze_meta.update({
-                'structure_tot_relax_compatible': structure_tot_relax_compatible,
-                'tot_relax_outside_wsrad': tot_relax_outside_wsrad,
-                'tot_relax_tol': self.tot_relax_tol,
-                'structure_perc_relax_compatible': structure_perc_relax_compatible,
-                'perc_relax_outside_wsrad': perc_relax_outside_wsrad,
-                'perc_relax_tol': self.perc_relax_tol,
-                'full_structure_relax_data': distdata,
-                'defect_index': defindex
-            })
-
-            structure_relax_allows_compatible = True if (structure_tot_relax_compatible and
-                                                         structure_perc_relax_compatible) else False
-            if not structure_relax_allows_compatible:
-                is_compatible = False
-
-            delocalization_meta.update({
-                'structure_relax': {
-                    'is_compatible': structure_relax_allows_compatible,
-                    'metadata': structure_relax_analyze_meta
-                }
-            })
->>>>>>> 85e0e8d3
         else:
             print('final_defect_structure does not exist in defect_entry.parameters. '
                   'Cannot perform full structure site relaxation compatibility analysis.')
 
-<<<<<<< HEAD
         #TODO: overview check to see if is_compatible is set for delocalization...
         defect_entry.parameters.update({'is_compatible': is_compatible})
-=======
-        if 'final_structure' in defect_entry.parameters.keys():
-            defectsite_relax_analyze_meta = {}
-            if isinstance(defect_entry.defect, Vacancy):
-                defectsite_relax_allows_compatible = True
-                defectsite_relax_analyze_meta.update({
-                    'relax_amount': None,
-                    'defect_tot_relax_tol': self.defect_tot_relax_tol
-                })
-            else:
-                defect_relax_amount = distmatrix[defindex, defindex]
-                defectsite_relax_allows_compatible = True if defect_relax_amount <= self.defect_tot_relax_tol else False
-                defectsite_relax_analyze_meta.update({
-                    'relax_amount': defect_relax_amount,
-                    'defect_tot_relax_tol': self.defect_tot_relax_tol
-                })
->>>>>>> 85e0e8d3
-
-        return defect_entry
-
-<<<<<<< HEAD
+
+        return defect_entry
+
     def is_freysoldt_delocalized(self, defect_entry):
         plnr_avg_analyze_meta = {}
         plnr_avg_allows_compatible = True
@@ -530,14 +344,6 @@
             poss_deflist = sorted(
                 periodic_struc.get_sites_in_sphere(defect_entry.defect.site.coords, 2, include_index=True), key=lambda x: x[1])
             defindex = poss_deflist[0][2]
-=======
-            delocalization_meta.update({
-                'defectsite_relax': {
-                    'is_compatible': defectsite_relax_allows_compatible,
-                    'metadata': defectsite_relax_analyze_meta
-                }
-            })
->>>>>>> 85e0e8d3
         else:
             defindex = None
 
