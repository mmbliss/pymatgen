# coding: utf-8
# Copyright (c) Pymatgen Development Team.
# Distributed under the terms of the MIT License.

import re
import logging
import os
import numpy as np
import math
import copy

from monty.io import zopen
from monty.json import jsanitize
from monty.json import MSONable
from pymatgen.core import Molecule

from pymatgen.analysis.graphs import MoleculeGraph
from pymatgen.analysis.local_env import OpenBabelNN
import networkx as nx

try:
    import openbabel as ob

    have_babel = True
except ImportError:
    ob = None
    have_babel = False

from .utils import read_table_pattern, read_pattern, process_parsed_coords

__author__ = "Samuel Blau, Brandon Wood, Shyam Dwaraknath"
__copyright__ = "Copyright 2018, The Materials Project"
__version__ = "0.1"

logger = logging.getLogger(__name__)


class QCOutput(MSONable):
    """
    Class to parse QChem output files.
    """

    def __init__(self, filename):
        """
        Args:
            filename (str): Filename to parse
        """
        self.filename = filename
        self.data = {}
        self.data["errors"] = []
        self.data["warnings"] = {}
        self.text = ""
        with zopen(filename, 'rt') as f:
            self.text = f.read()

        # Check if output file contains multiple output files. If so, print an error message and exit
        self.data["multiple_outputs"] = read_pattern(
            self.text, {
                "key": r"Job\s+\d+\s+of\s+(\d+)\s+"
            },
            terminate_on_match=True).get('key')
        if not (self.data.get('multiple_outputs') is None
                or self.data.get('multiple_outputs') == [['1']]):
            print(
                "ERROR: multiple calculation outputs found in file " +
                filename +
                ". Please instead call QCOutput.mulitple_outputs_from_file(QCOutput,'"
                + filename + "')")
            print("Exiting...")
            exit()

        # Parse the molecular details: charge, multiplicity,
        # species, and initial geometry.
        self._read_charge_and_multiplicity()
        if read_pattern(
                self.text, {
                    "key": r"Nuclear Repulsion Energy"
                },
                terminate_on_match=True).get('key') == [[]]:
            self._read_species_and_inital_geometry()

        # Check if calculation finished
        self.data["completion"] = read_pattern(
            self.text, {
                "key":
                    r"Thank you very much for using Q-Chem.\s+Have a nice day."
            },
            terminate_on_match=True).get('key')

        # If the calculation finished, parse the job time.
        if self.data.get('completion', []):
            temp_timings = read_pattern(
                self.text, {
                    "key":
                        r"Total job time\:\s*([\d\-\.]+)s\(wall\)\,\s*([\d\-\.]+)s\(cpu\)"
                }).get('key')
            if temp_timings is not None:
                self.data["walltime"] = float(temp_timings[0][0])
                self.data["cputime"] = float(temp_timings[0][1])
            else:
                self.data["walltime"] = None
                self.data["cputime"] = None

        # Check if calculation is unrestricted
        self.data["unrestricted"] = read_pattern(
            self.text, {
                "key":
                    r"A(?:n)*\sunrestricted[\s\w\-]+SCF\scalculation\swill\sbe"
            },
            terminate_on_match=True).get('key')

        # Check if calculation uses GEN_SCFMAN, multiple potential output formats
        self.data["using_GEN_SCFMAN"] = read_pattern(
            self.text, {
                "key": r"\s+GEN_SCFMAN: A general SCF calculation manager"
            },
            terminate_on_match=True).get('key')
        if not self.data["using_GEN_SCFMAN"]:
            self.data["using_GEN_SCFMAN"] = read_pattern(
                self.text, {
                    "key": r"\s+General SCF calculation program by"
                },
                terminate_on_match=True).get('key')

        # Check if the SCF failed to converge
        if read_pattern(
                self.text, {
                    "key": r"SCF failed to converge"
                },
                terminate_on_match=True).get('key') == [[]]:
            self.data["errors"] += ["SCF_failed_to_converge"]

        # Parse the SCF
        self._read_SCF()

        # Parse the Mulliken/ESP/RESP charges
        self._read_charges()

        # Check for various warnings
        self._detect_general_warnings()

        # Check to see if PCM or SMD are present
        self.data["solvent_method"] = None
        self.data["solvent_data"] = None
        if read_pattern(
                self.text, {
                    "key": r"solvent_method\s*=?\s*pcm"
                },
                terminate_on_match=True).get('key') == [[]]:
            self.data["solvent_method"] = "PCM"
        if read_pattern(
                self.text, {
                    "key": r"solvent_method\s*=?\s*smd"
                },
                terminate_on_match=True).get('key') == [[]]:
            self.data["solvent_method"] = "SMD"

        # Parse information specific to a solvent model
        if self.data["solvent_method"] == "PCM":
            self.data["solvent_data"] = {}
            temp_dielectric = read_pattern(
                self.text, {
                    "key": r"dielectric\s*([\d\-\.]+)"
                },
                terminate_on_match=True).get('key')
            self.data["solvent_data"]["PCM_dielectric"] = float(temp_dielectric[0][0])
            self._read_pcm_information()
        elif self.data["solvent_method"] == "SMD":
            if read_pattern(
                    self.text, {
                        "key": r"Unrecognized solvent"
                    },
                    terminate_on_match=True).get('key') == [[]]:
                if not self.data.get('completion', []):
                    self.data["errors"] += ["unrecognized_solvent"]
                else:
                    self.data["warnings"]["unrecognized_solvent"] = True
            self.data["solvent_data"] = {}
            temp_solvent = read_pattern(
                self.text, {
                    "key": r"\s[Ss]olvent:? ([a-zA-Z]+)"
                }).get('key')
            for val in temp_solvent:
                if val[0] != temp_solvent[0][0]:
                    if val[0] != "for":
                        self.data["warnings"]["SMD_two_solvents"] = str(temp_solvent[0][0]) + " and " + str(val[0])
                    else:
                        if "unrecognized_solvent" not in self.data["errors"] and "unrecognized_solvent" not in \
                                self.data["warnings"]:
                            self.data["warnings"]["questionable_SMD_parsing"] = True
            self.data["solvent_data"]["SMD_solvent"] = temp_solvent[0][0]
            self._read_smd_information()

        # Parse the final energy
        temp_final_energy = read_pattern(
            self.text, {
                "key": r"Final\senergy\sis\s+([\d\-\.]+)"
            }).get('key')
        if temp_final_energy is None:
            self.data["final_energy"] = None
        else:
            self.data["final_energy"] = float(temp_final_energy[0][0])

        # Check if calculation is using dft_d and parse relevant info if so
        self.data["using_dft_d3"] = read_pattern(
            self.text, {
                "key":
                    r"dft_d\s*= d3"
            },
            terminate_on_match=True).get('key')
        if self.data.get('using_dft_d3', []):
            temp_d3 = read_pattern(self.text, {
                "key": r"\-D3 energy without 3body term =\s*([\d\.\-]+) hartrees"
            }).get('key')
            real_d3 = np.zeros(len(temp_d3))
            if temp_d3 is None:
                self.data["dft_d3"] = None
            elif len(temp_d3) == 1:
                self.data["dft_d3"] = float(temp_d3[0][0])
            else:
                for ii, entry in enumerate(temp_d3):
                    real_d3[ii] = float(entry[0])
                self.data["dft_d3"] = real_d3

        # Parse the S2 values in the case of an unrestricted calculation
        if self.data.get('unrestricted', []):
            correct_s2 = 0.5 * (self.data["multiplicity"] - 1) * (0.5 * (self.data["multiplicity"] - 1) + 1)
            temp_S2 = read_pattern(self.text, {
                "key": r"<S\^2>\s=\s+([\d\-\.]+)"
            }).get('key')
            if temp_S2 is None:
                self.data["S2"] = None
            elif len(temp_S2) == 1:
                self.data["S2"] = float(temp_S2[0][0])
                if abs(correct_s2 - self.data["S2"]) > 0.01:
                    self.data["warnings"]["spin_contamination"] = abs(correct_s2 - self.data["S2"])
            else:
                real_S2 = np.zeros(len(temp_S2))
                have_spin_contamination = False
                for ii, entry in enumerate(temp_S2):
                    real_S2[ii] = float(entry[0])
                    if abs(correct_s2 - real_S2[ii]) > 0.01:
                        have_spin_contamination = True
                self.data["S2"] = real_S2
                if have_spin_contamination:
                    spin_contamination = np.zeros(len(self.data["S2"]))
                    for ii, entry in enumerate(self.data["S2"]):
                        spin_contamination[ii] = abs(correct_s2 - entry)
                    self.data["warnings"]["spin_contamination"] = spin_contamination

        # Check if the calculation is a geometry optimization. If so, parse the relevant output
        self.data["optimization"] = read_pattern(
            self.text, {
                "key": r"(?i)\s*job(?:_)*type\s*(?:=)*\s*opt"
            }).get('key')
        if self.data.get('optimization', []):
            self._read_optimization_data()

        # Check if the calculation contains a constraint in an $opt section.
        self.data["opt_constraint"] = read_pattern(self.text, {
            "key": r"\$opt\s+CONSTRAINT"
        }).get('key')
        if self.data.get('opt_constraint'):
            temp_constraint = read_pattern(
                self.text, {
                    "key": r"Constraints and their Current Values\s+Value\s+Constraint\s+(\w+)\:\s+([\d\-\.]+)\s+"
                           r"([\d\-\.]+)\s+([\d\-\.]+)\s+([\d\-\.]+)\s+([\d\-\.]+)\s+([\d\-\.]+)"
                }).get('key')
            if temp_constraint is not None:
                self.data["opt_constraint"] = temp_constraint[0]
                if float(self.data.get('opt_constraint')[5]) != float(
                        self.data.get('opt_constraint')[6]):
                    if abs(float(self.data.get('opt_constraint')[5])) != abs(
                            float(self.data.get('opt_constraint')[6])):
                        raise ValueError(
                            "ERROR: Opt section value and constraint should be the same!"
                        )
                    elif abs(float(
                            self.data.get('opt_constraint')[5])) not in [
                        0.0, 180.0
                    ]:
                        raise ValueError(
                            "ERROR: Opt section value and constraint can only differ by a sign at 0.0 and 180.0!"
                        )

        # Check if the calculation is a frequency analysis. If so, parse the relevant output
        self.data["frequency_job"] = read_pattern(
            self.text, {
                "key": r"(?i)\s*job(?:_)*type\s*(?:=)*\s*freq"
            },
            terminate_on_match=True).get('key')
        if self.data.get('frequency_job', []):
            self._read_frequency_data()

        self.data["single_point_job"] = read_pattern(
            self.text, {
                "key": r"(?i)\s*job(?:_)*type\s*(?:=)*\s*sp"
            },
            terminate_on_match=True).get("key")
        if self.data.get("single_point_job", []):
            self._read_single_point_data()

        self.data["force_job"] = read_pattern(
            self.text, {
                "key": r"(?i)\s*job(?:_)*type\s*(?:=)*\s*force"
            },
            terminate_on_match=True).get("key")
        if self.data.get("force", []):
            self._read_force_data()

        # If the calculation did not finish and no errors have been identified yet, check for other errors
        if not self.data.get('completion',
                             []) and self.data.get("errors") == []:
            self._check_completion_errors()

    @staticmethod
    def multiple_outputs_from_file(cls, filename, keep_sub_files=True):
        """
            Parses a QChem output file with multiple calculations
            1.) Seperates the output into sub-files
                e.g. qcout -> qcout.0, qcout.1, qcout.2 ... qcout.N
                a.) Find delimeter for multiple calcualtions
                b.) Make seperate output sub-files
            2.) Creates seperate QCCalcs for each one from the sub-files
        """
        to_return = []
        with zopen(filename, 'rt') as f:
            text = re.split(r'\s*(?:Running\s+)*Job\s+\d+\s+of\s+\d+\s+',
                            f.read())
        if text[0] == '':
            text = text[1:]
        for i, sub_text in enumerate(text):
            temp = open(filename + '.' + str(i), 'w')
            temp.write(sub_text)
            temp.close()
            tempOutput = cls(filename + '.' + str(i))
            to_return.append(tempOutput)
            if not keep_sub_files:
                os.remove(filename + '.' + str(i))
        return to_return

    def _read_charge_and_multiplicity(self):
        """
        Parses charge and multiplicity.
        """
        temp_charge = read_pattern(
            self.text, {
                "key": r"\$molecule\s+([\-\d]+)\s+\d"
            },
            terminate_on_match=True).get('key')
        if temp_charge is not None:
            self.data["charge"] = int(temp_charge[0][0])
        else:
            temp_charge = read_pattern(
                self.text, {
                    "key": r"Sum of atomic charges \=\s+([\d\-\.\+]+)"
                },
                terminate_on_match=True).get('key')
            if temp_charge is None:
                self.data["charge"] = None
            else:
                self.data["charge"] = int(float(temp_charge[0][0]))

        temp_multiplicity = read_pattern(
            self.text, {
                "key": r"\$molecule\s+[\-\d]+\s+(\d)"
            },
            terminate_on_match=True).get('key')
        if temp_multiplicity is not None:
            self.data["multiplicity"] = int(temp_multiplicity[0][0])
        else:
            temp_multiplicity = read_pattern(
                self.text, {
                    "key": r"Sum of spin\s+charges \=\s+([\d\-\.\+]+)"
                },
                terminate_on_match=True).get('key')
            if temp_multiplicity is None:
                self.data["multiplicity"] = 1
            else:
                self.data["multiplicity"] = int(
                    float(temp_multiplicity[0][0])) + 1

    def _read_species_and_inital_geometry(self):
        """
        Parses species and initial geometry.
        """
        header_pattern = r"Standard Nuclear Orientation \(Angstroms\)\s+I\s+Atom\s+X\s+Y\s+Z\s+-+"
        table_pattern = r"\s*\d+\s+([a-zA-Z]+)\s*([\d\-\.]+)\s*([\d\-\.]+)\s*([\d\-\.]+)\s*"
        footer_pattern = r"\s*-+"
        temp_geom = read_table_pattern(self.text, header_pattern,
                                       table_pattern, footer_pattern)
        if temp_geom is None or len(temp_geom) == 0:
            self.data["species"] = None
            self.data["initial_geometry"] = None
            self.data["initial_molecule"] = None
            self.data["point_group"] = None
        else:
            temp_point_group = read_pattern(
                self.text, {
                    "key":
                        r"Molecular Point Group\s+([A-Za-z\d\*]+)"
                },
                terminate_on_match=True).get('key')
            if temp_point_group is not None:
                self.data["point_group"] = temp_point_group[0][0]
            else:
                self.data["point_group"] = None
            temp_geom = temp_geom[0]
            species = []
            geometry = np.zeros(shape=(len(temp_geom), 3), dtype=float)
            for ii, entry in enumerate(temp_geom):
                species += [entry[0]]
                for jj in range(3):
                    geometry[ii, jj] = float(entry[jj + 1])
            self.data["species"] = species
            self.data["initial_geometry"] = geometry
            if self.data["charge"] is not None and self.data["multiplicity"] is not None:
                self.data["initial_molecule"] = Molecule(
                    species=species,
                    coords=geometry,
                    charge=self.data.get('charge'),
                    spin_multiplicity=self.data.get('multiplicity'))
            else:
                self.data["initial_molecule"] = None

    def _read_SCF(self):
        """
        Parses both old and new SCFs.
        """
        if self.data.get('using_GEN_SCFMAN', []):
            if "SCF_failed_to_converge" in self.data.get("errors"):
                footer_pattern = r"^\s*gen_scfman_exception: SCF failed to converge"
            else:
                footer_pattern = r"^\s*\-+\n\s+SCF time"
            header_pattern = r"^\s*\-+\s+Cycle\s+Energy\s+(?:(?:DIIS)*\s+[Ee]rror)*(?:RMS Gradient)*\s+\-+" \
                             r"(?:\s*\-+\s+OpenMP\s+Integral\s+computing\s+Module\s+" \
                             r"(?:Release:\s+version\s+[\d\-\.]+\,\s+\w+\s+[\d\-\.]+\, " \
                             r"Q-Chem Inc\. Pittsburgh\s+)*\-+)*\n"
            table_pattern = r"(?:\n[a-zA-Z_\s/]+\.C::(?:WARNING energy changes are now smaller than effective " \
                            r"accuracy\.)*(?:\s+calculation will continue, but THRESH should be increased)*" \
                            r"(?:\s+or SCF_CONVERGENCE decreased\. )*(?:\s+effective_thresh = [\d\-\.]+e[\d\-]+)*)*" \
                            r"(?:\s*Nonlocal correlation = [\d\-\.]+e[\d\-]+)*" \
                            r"(?:\s*Inaccurate integrated density:\n\s+Number of electrons\s+=\s+[\d\-\.]+\n\s+" \
                            r"Numerical integral\s+=\s+[\d\-\.]+\n\s+Relative error\s+=\s+[\d\-\.]+\s+\%\n)*\s*\d+\s+" \
                            r"([\d\-\.]+)\s+([\d\-\.]+)e([\d\-\.\+]+)(?:\s+Convergence criterion met)*" \
                            r"(?:\s+Preconditoned Steepest Descent)*(?:\s+Roothaan Step)*(?:\s+" \
                            r"(?:Normal\s+)*BFGS [Ss]tep)*(?:\s+LineSearch Step)*(?:\s+Line search: overstep)*" \
                            r"(?:\s+Dog-leg BFGS step)*(?:\s+Line search: understep)*" \
                            r"(?:\s+Descent step)*(?:\s+Done DIIS. Switching to GDM)*" \
                            r"(?:\s*\-+\s+Cycle\s+Energy\s+(?:(?:DIIS)*\s+[Ee]rror)*" \
                            r"(?:RMS Gradient)*\s+\-+(?:\s*\-+\s+OpenMP\s+Integral\s+computing\s+Module\s+" \
                            r"(?:Release:\s+version\s+[\d\-\.]+\,\s+\w+\s+[\d\-\.]+\, " \
                            r"Q-Chem Inc\. Pittsburgh\s+)*\-+)*\n)*"
        else:
            if "SCF_failed_to_converge" in self.data.get("errors"):
                footer_pattern = r"^\s*\d+\s*[\d\-\.]+\s+[\d\-\.]+E[\d\-\.]+\s+Convergence\s+failure\n"
            else:
                footer_pattern = r"^\s*\-+\n"
            header_pattern = r"^\s*\-+\s+Cycle\s+Energy\s+DIIS Error\s+\-+\n"
            table_pattern = r"(?:\s*Inaccurate integrated density:\n\s+Number of electrons\s+=\s+[\d\-\.]+\n\s+" \
                            r"Numerical integral\s+=\s+[\d\-\.]+\n\s+Relative error\s+=\s+[\d\-\.]+\s+\%\n)*\s*\d+\s*" \
                            r"([\d\-\.]+)\s+([\d\-\.]+)E([\d\-\.\+]+)(?:\s*\n\s*cpu\s+[\d\-\.]+\swall\s+[\d\-\.]+)*" \
                            r"(?:\nin dftxc\.C, eleTot sum is:[\d\-\.]+, tauTot is\:[\d\-\.]+)*" \
                            r"(?:\s+Convergence criterion met)*(?:\s+Done RCA\. Switching to DIIS)*" \
                            r"(?:\n\s*Warning: not using a symmetric Q)*" \
                            r"(?:\nRecomputing EXC\s*[\d\-\.]+\s*[\d\-\.]+\s*[\d\-\.]+" \
                            r"(?:\s*\nRecomputing EXC\s*[\d\-\.]+\s*[\d\-\.]+\s*[\d\-\.]+)*)*"

        temp_scf = read_table_pattern(self.text, header_pattern, table_pattern,
                                      footer_pattern)
        real_scf = []
        for one_scf in temp_scf:
            temp = np.zeros(shape=(len(one_scf), 2))
            for ii, entry in enumerate(one_scf):
                temp[ii, 0] = float(entry[0])
                temp[ii, 1] = float(entry[1]) * 10 ** float(entry[2])
            real_scf += [temp]

        self.data["SCF"] = real_scf

        temp_thresh_warning = read_pattern(self.text, {
            "key": r"\n[a-zA-Z_\s/]+\.C::WARNING energy changes are now smaller than effective accuracy"
                   r"\.\n[a-zA-Z_\s/]+\.C::\s+calculation will continue, but THRESH should be increased\n"
                   r"[a-zA-Z_\s/]+\.C::\s+or SCF_CONVERGENCE decreased\. \n"
                   r"[a-zA-Z_\s/]+\.C::\s+effective_thresh = ([\d\-\.]+e[\d\-]+)"
        }).get('key')
        if temp_thresh_warning is not None:
            if len(temp_thresh_warning) == 1:
                self.data["warnings"]["thresh"] = float(temp_thresh_warning[0][0])
            else:
                thresh_warning = np.zeros(len(temp_thresh_warning))
                for ii, entry in enumerate(temp_thresh_warning):
                    thresh_warning[ii] = float(entry[0])
                self.data["warnings"]["thresh"] = thresh_warning

        temp_SCF_energy = read_pattern(self.text, {
            "key": r"SCF   energy in the final basis set =\s*([\d\-\.]+)"
        }).get('key')
        if temp_SCF_energy is not None:
            if len(temp_SCF_energy) == 1:
                self.data["SCF_energy_in_the_final_basis_set"] = float(temp_SCF_energy[0][0])
            else:
                SCF_energy = np.zeros(len(temp_SCF_energy))
                for ii, val in enumerate(temp_SCF_energy):
                    SCF_energy[ii] = float(val[0])
                self.data["SCF_energy_in_the_final_basis_set"] = SCF_energy

        temp_Total_energy = read_pattern(self.text, {
            "key": r"Total energy in the final basis set =\s*([\d\-\.]+)"
        }).get('key')
        if temp_Total_energy is not None:
            if len(temp_Total_energy) == 1:
                self.data["Total_energy_in_the_final_basis_set"] = float(temp_Total_energy[0][0])
            else:
                Total_energy = np.zeros(len(temp_Total_energy))
                for ii, val in enumerate(temp_Total_energy):
                    Total_energy[ii] = float(val[0])
                self.data["Total_energy_in_the_final_basis_set"] = Total_energy

    def _read_charges(self):
        """
        Parses Mulliken/ESP/RESP charges. Also parses spins given an unrestricted SCF.
        """
        if self.data.get('unrestricted', []):
            header_pattern = r"\-+\s+Ground-State Mulliken Net Atomic Charges\s+Atom\s+Charge \(a\.u\.\)\s+" \
                             r"Spin\s\(a\.u\.\)\s+\-+"
            table_pattern = r"\s+\d+\s\w+\s+([\d\-\.]+)\s+([\d\-\.]+)"
            footer_pattern = r"\s\s\-+\s+Sum of atomic charges"
        else:
            header_pattern = r"\-+\s+Ground-State Mulliken Net Atomic Charges\s+Atom\s+Charge \(a\.u\.\)\s+\-+"
            table_pattern = r"\s+\d+\s\w+\s+([\d\-\.]+)"
            footer_pattern = r"\s\s\-+\s+Sum of atomic charges"

        temp_mulliken = read_table_pattern(self.text, header_pattern,
                                           table_pattern, footer_pattern)
        real_mulliken = []
        for one_mulliken in temp_mulliken:
            if self.data.get('unrestricted', []):
                temp = np.zeros(shape=(len(one_mulliken), 2))
                for ii, entry in enumerate(one_mulliken):
                    temp[ii, 0] = float(entry[0])
                    temp[ii, 1] = float(entry[1])
            else:
                temp = np.zeros(len(one_mulliken))
                for ii, entry in enumerate(one_mulliken):
                    temp[ii] = float(entry[0])
            real_mulliken += [temp]

        self.data["Mulliken"] = real_mulliken

        # Check for ESP/RESP charges
        esp_or_resp = read_pattern(
            self.text, {
                "key": r"Merz-Kollman (R?ESP) Net Atomic Charges"
            }).get('key')
        if esp_or_resp is not None:
            header_pattern = r"Merz-Kollman (R?ESP) Net Atomic Charges\s+Atom\s+Charge \(a\.u\.\)\s+\-+"
            table_pattern = r"\s+\d+\s\w+\s+([\d\-\.]+)"
            footer_pattern = r"\s\s\-+\s+Sum of atomic charges"

            temp_esp_or_resp = read_table_pattern(self.text, header_pattern,
                                                  table_pattern, footer_pattern)
            real_esp_or_resp = []
            for one_entry in temp_esp_or_resp:
                temp = np.zeros(len(one_entry))
                for ii, entry in enumerate(one_entry):
                    temp[ii] = float(entry[0])
                real_esp_or_resp += [temp]
            self.data[esp_or_resp[0][0]] = real_esp_or_resp

    def _detect_general_warnings(self):
        # Check for inaccurate integrated density
        temp_inac_integ = read_pattern(
            self.text, {
                "key": r"Inaccurate integrated density:\n\s+Number of electrons\s+=\s+([\d\-\.]+)\n\s+"
                       r"Numerical integral\s+=\s+([\d\-\.]+)\n\s+Relative error\s+=\s+([\d\-\.]+)\s+\%\n"
            }).get('key')
        if temp_inac_integ is not None:
            inaccurate_integrated_density = np.zeros(shape=(len(temp_inac_integ), 3))
            for ii, entry in enumerate(temp_inac_integ):
                for jj, val in enumerate(entry):
                    inaccurate_integrated_density[ii][jj] = float(val)
            self.data["warnings"]["inaccurate_integrated_density"] = inaccurate_integrated_density

        # Check for an MKL error
        if read_pattern(
                self.text, {
                    "key": r"Intel MKL ERROR"
                },
                terminate_on_match=True).get('key') == [[]]:
            self.data["warnings"]["mkl"] = True

        # Check if the job is being hindered by a lack of analytical derivatives
        if read_pattern(
                self.text, {
                    "key": r"Starting finite difference calculation for IDERIV"
                },
                terminate_on_match=True).get('key') == [[]]:
            self.data["warnings"]["missing_analytical_derivates"] = True

        # Check if the job is complaining about MO files of inconsistent size
        if read_pattern(
                self.text, {
                    "key": r"Inconsistent size for SCF MO coefficient file"
                },
                terminate_on_match=True).get('key') == [[]]:
            self.data["warnings"]["inconsistent_size"] = True

        # Check for AO linear depend
        if read_pattern(
                self.text, {
                    "key": r"Linear dependence detected in AO basis"
                },
                terminate_on_match=True).get('key') == [[]]:
            self.data["warnings"]["linear_dependence"] = True

        # Check for Hessian without desired local structure
        if read_pattern(
                self.text, {
                    "key": r"\*\*WARNING\*\* Hessian does not have the Desired Local Structure"
                },
                terminate_on_match=True).get('key') == [[]]:
            self.data["warnings"]["hessian_local_structure"] = True

        # Check if GetCART cycle iterations ever exceeded
        if read_pattern(
                self.text, {
                    "key": r"\*\*\*ERROR\*\*\* Exceeded allowed number of iterative cycles in GetCART"
                },
                terminate_on_match=True).get('key') == [[]]:
            self.data["warnings"]["GetCART_cycles"] = True

        # Check for problems with internal coordinates
        if read_pattern(
                self.text, {
                    "key": r"\*\*WARNING\*\* Problems with Internal Coordinates"
                },
                terminate_on_match=True).get('key') == [[]]:
            self.data["warnings"]["internal_coordinates"] = True

        # Check for problem with eigenvalue magnitude
        if read_pattern(
                self.text, {
                    "key": r"\*\*WARNING\*\* Magnitude of eigenvalue"
                },
                terminate_on_match=True).get('key') == [[]]:
            self.data["warnings"]["eigenvalue_magnitude"] = True

        # Check for problem with hereditary postivive definiteness
        if read_pattern(
                self.text, {
                    "key": r"\*\*WARNING\*\* Hereditary positive definiteness endangered"
                },
                terminate_on_match=True).get('key') == [[]]:
            self.data["warnings"]["positive_definiteness_endangered"] = True

        # Check if there were problems with a colinear bend
        if read_pattern(
                self.text, {
                    "key": r"\*\*\*ERROR\*\*\* Angle[\s\d]+is near\-linear\s+"
                           r"But No atom available to define colinear bend"
                },
                terminate_on_match=True).get('key') == [[]]:
            self.data["warnings"]["colinear_bend"] = True

        # Check if there were problems diagonalizing B*B(t)
        if read_pattern(
                self.text, {
                    "key": r"\*\*\*ERROR\*\*\* Unable to Diagonalize B\*B\(t\) in <MakeNIC>"
                },
                terminate_on_match=True).get('key') == [[]]:
            self.data["warnings"]["diagonalizing_BBt"] = True

        # Check for bad Roothaan step
        for scf in self.data["SCF"]:
            if abs(scf[0][0] - scf[1][0]) > 10.0:
                self.data["warnings"]["bad_roothaan"] = True

    def _read_geometries(self):
        """
        Parses all geometries from an optimization trajectory.
        """
        geoms = []
        header_pattern = r"\s+Optimization\sCycle:\s+\d+\s+Coordinates \(Angstroms\)\s+ATOM\s+X\s+Y\s+Z"
        table_pattern = r"\s+\d+\s+\w+\s+([\d\-\.]+)\s+([\d\-\.]+)\s+([\d\-\.]+)"
        footer_pattern = r"\s+Point Group\:\s+[\d\w\*]+\s+Number of degrees of freedom\:\s+\d+"

        parsed_geometries = read_table_pattern(
            self.text, header_pattern, table_pattern, footer_pattern)
        for ii, parsed_geometry in enumerate(parsed_geometries):
            if parsed_geometry == [] or None:
                geoms.append(None)
            else:
                geoms.append(process_parsed_coords(parsed_geometry))
        self.data["geometries"] = geoms
        self.data["last_geometry"] = geoms[-1]
        if self.data.get('charge') is not None:
            self.data["molecule_from_last_geometry"] = Molecule(
                species=self.data.get('species'),
                coords=self.data.get('last_geometry'),
                charge=self.data.get('charge'),
                spin_multiplicity=self.data.get('multiplicity'))

        # Parses optimized XYZ coordinates. If not present, parses optimized Z-matrix.
        header_pattern = r"\*+\s+OPTIMIZATION\s+CONVERGED\s+\*+\s+\*+\s+Coordinates \(Angstroms\)\s+ATOM\s+X\s+Y\s+Z"
        table_pattern = r"\s+\d+\s+\w+\s+([\d\-\.]+)\s+([\d\-\.]+)\s+([\d\-\.]+)"
        footer_pattern = r"\s+Z-matrix Print:"

        parsed_optimized_geometry = read_table_pattern(
            self.text, header_pattern, table_pattern, footer_pattern)
        if parsed_optimized_geometry == [] or None:
            self.data["optimized_geometry"] = None
            header_pattern = r"^\s+\*+\s+OPTIMIZATION CONVERGED\s+\*+\s+\*+\s+Z-matrix\s+" \
                             r"Print:\s+\$molecule\s+[\d\-]+\s+[\d\-]+\n"
            table_pattern = r"\s*(\w+)(?:\s+(\d+)\s+([\d\-\.]+)(?:\s+(\d+)\s+([\d\-\.]+)" \
                            r"(?:\s+(\d+)\s+([\d\-\.]+))*)*)*(?:\s+0)*"
            footer_pattern = r"^\$end\n"

            self.data["optimized_zmat"] = read_table_pattern(
                self.text, header_pattern, table_pattern, footer_pattern)
        else:
            self.data["optimized_geometry"] = process_parsed_coords(
                parsed_optimized_geometry[0])
            if self.data.get('charge') is not None:
                self.data["molecule_from_optimized_geometry"] = Molecule(
                    species=self.data.get('species'),
                    coords=self.data.get('optimized_geometry'),
                    charge=self.data.get('charge'),
                    spin_multiplicity=self.data.get('multiplicity'))

    def _get_grad_format_length(self, header):
        """
        Determines the maximum number of gradient entries printed on a line,
        which changes for different versions of Q-Chem
        """
        found_end = False
        index = 1
        pattern = header
        while not found_end:
            if read_pattern(
                    self.text, {
                        "key": pattern
                    },
                    terminate_on_match=True).get('key') != [[]]:
                found_end = True
            else:
                pattern = pattern + r"\s+" + str(index)
                index += 1
        return index - 2

    def _read_gradients(self):
        """
        Parses all gradients obtained during an optimization trajectory
        """

        grad_header_pattern = r"Gradient of (?:SCF)?(?:MP2)? Energy(?: \(in au\.\))?"
        footer_pattern = r"(?:Max gradient component|Gradient time)"

        grad_format_length = self._get_grad_format_length(grad_header_pattern)
        grad_table_pattern = r"(?:\s+\d+(?:\s+\d+)?(?:\s+\d+)?(?:\s+\d+)?(?:\s+\d+)?(?:\s+\d+)?)?\n\s\s\s\s[1-3]\s*" \
                             r"(\-?[\d\.]{9,12})"
        if grad_format_length > 1:
            for ii in range(1, grad_format_length):
                grad_table_pattern = grad_table_pattern + r"(?:\s*(\-?[\d\.]{9,12}))?"

        parsed_gradients = read_table_pattern(
            self.text, grad_header_pattern, grad_table_pattern, footer_pattern)
        sorted_gradients = np.zeros(shape=(len(parsed_gradients), len(self.data["initial_molecule"]), 3))
        for ii, grad in enumerate(parsed_gradients):
            for jj in range(int(len(grad) / 3)):
                for kk in range(grad_format_length):
                    if grad[jj * 3][kk] != 'None':
                        sorted_gradients[ii][jj * grad_format_length + kk][0] = grad[jj * 3][kk]
                        sorted_gradients[ii][jj * grad_format_length + kk][1] = grad[jj * 3 + 1][kk]
                        sorted_gradients[ii][jj * grad_format_length + kk][2] = grad[jj * 3 + 2][kk]

        self.data["gradients"] = sorted_gradients

        if self.data["solvent_method"] is not None:
            header_pattern = r"total gradient after adding PCM contribution --\s+-+\s+Atom\s+X\s+Y\s+Z\s+-+"
            table_pattern = r"\s+\d+\s+([\d\-\.]+)\s+([\d\-\.]+)\s+([\d\-\.]+)\s"
            footer_pattern = r"-+"

            parsed_gradients = read_table_pattern(
                self.text, header_pattern, table_pattern, footer_pattern)

            pcm_gradients = np.zeros(shape=(len(parsed_gradients), len(self.data["initial_molecule"]), 3))
            for ii, grad in enumerate(parsed_gradients):
                for jj, entry in enumerate(grad):
                    for kk, val in enumerate(entry):
                        pcm_gradients[ii][jj][kk] = float(val)

            self.data["pcm_gradients"] = pcm_gradients
        else:
            self.data["pcm_gradients"] = None

        if read_pattern(self.text, {
            "key": r"Gradient of CDS energy"
        },
                        terminate_on_match=True).get('key') == [[]]:
            header_pattern = r"Gradient of CDS energy"

            parsed_gradients = read_table_pattern(
                self.text, header_pattern, grad_table_pattern, grad_header_pattern)

            sorted_gradients = np.zeros(shape=(len(parsed_gradients), len(self.data["initial_molecule"]), 3))
            for ii, grad in enumerate(parsed_gradients):
                for jj in range(int(len(grad) / 3)):
                    for kk in range(grad_format_length):
                        if grad[jj * 3][kk] != 'None':
                            sorted_gradients[ii][jj * grad_format_length + kk][0] = grad[jj * 3][kk]
                            sorted_gradients[ii][jj * grad_format_length + kk][1] = grad[jj * 3 + 1][kk]
                            sorted_gradients[ii][jj * grad_format_length + kk][2] = grad[jj * 3 + 2][kk]

            self.data["CDS_gradients"] = sorted_gradients
        else:
            self.data["CDS_gradients"] = None

    def _read_optimization_data(self):
        temp_energy_trajectory = read_pattern(
            self.text, {
                "key": r"\sEnergy\sis\s+([\d\-\.]+)"
            }).get('key')
        if temp_energy_trajectory is None:
            self.data["energy_trajectory"] = []
        else:
            real_energy_trajectory = np.zeros(len(temp_energy_trajectory))
            for ii, entry in enumerate(temp_energy_trajectory):
                real_energy_trajectory[ii] = float(entry[0])
            self.data["energy_trajectory"] = real_energy_trajectory
            self._read_geometries()
            if have_babel:
                self.data["structure_change"] = check_for_structure_changes(
                    self.data["initial_molecule"],
                    self.data["molecule_from_last_geometry"])
            self._read_gradients()
            # Then, if no optimized geometry or z-matrix is found, and no errors have been previously
            # idenfied, check to see if the optimization failed to converge or if Lambda wasn't able
            # to be determined.
            if len(self.data.get("errors")) == 0 and self.data.get('optimized_geometry') is None \
                    and len(self.data.get('optimized_zmat')) == 0:
                if read_pattern(
                        self.text, {
                            "key": r"MAXIMUM OPTIMIZATION CYCLES REACHED"
                        },
                        terminate_on_match=True).get('key') == [[]]:
                    self.data["errors"] += ["out_of_opt_cycles"]
                elif read_pattern(
                        self.text, {
                            "key": r"UNABLE TO DETERMINE Lamda IN FormD"
                        },
                        terminate_on_match=True).get('key') == [[]]:
                    self.data["errors"] += ["unable_to_determine_lamda"]

    def _read_frequency_data(self):
        """
        Parses frequencies, enthalpy, entropy, and mode vectors.
        """
        temp_dict = read_pattern(
            self.text, {
                "frequencies":
                    r"\s*Frequency:\s+(\-?[\d\.\*]+)(?:\s+(\-?[\d\.\*]+)(?:\s+(\-?[\d\.\*]+))*)*",
                "trans_dip":
                    r"TransDip\s+(\-?[\d\.]{5,7}|\*{5,7})\s*(\-?[\d\.]{5,7}|\*{5,7})\s*(\-?[\d\.]{5,7}|\*{5,7})\s*"
                    r"(?:(\-?[\d\.]{5,7}|\*{5,7})\s*(\-?[\d\.]{5,7}|\*{5,7})\s*(\-?[\d\.]{5,7}|\*{5,7})\s*"
                    r"(?:(\-?[\d\.]{5,7}|\*{5,7})\s*(\-?[\d\.]{5,7}|\*{5,7})\s*(\-?[\d\.]{5,7}|\*{5,7}))*)*",
                "IR_intens":
                    r"\s*IR Intens:\s*(\-?[\d\.\*]+)(?:\s+(\-?[\d\.\*]+)(?:\s+(\-?[\d\.\*]+))*)*",
                "IR_active":
                    r"\s*IR Active:\s+([YESNO]+)(?:\s+([YESNO]+)(?:\s+([YESNO]+))*)*",
                "ZPE":
                    r"\s*Zero point vibrational energy:\s+([\d\-\.]+)\s+kcal/mol",
                "trans_enthalpy":
                    r"\s*Translational Enthalpy:\s+([\d\-\.]+)\s+kcal/mol",
                "rot_enthalpy":
                    r"\s*Rotational Enthalpy:\s+([\d\-\.]+)\s+kcal/mol",
                "vib_enthalpy":
                    r"\s*Vibrational Enthalpy:\s+([\d\-\.]+)\s+kcal/mol",
                "gas_constant":
                    r"\s*gas constant \(RT\):\s+([\d\-\.]+)\s+kcal/mol",
                "trans_entropy":
                    r"\s*Translational Entropy:\s+([\d\-\.]+)\s+cal/mol\.K",
                "rot_entropy":
                    r"\s*Rotational Entropy:\s+([\d\-\.]+)\s+cal/mol\.K",
                "vib_entropy":
                    r"\s*Vibrational Entropy:\s+([\d\-\.]+)\s+cal/mol\.K",
                "total_enthalpy":
                    r"\s*Total Enthalpy:\s+([\d\-\.]+)\s+kcal/mol",
                "total_entropy":
                    r"\s*Total Entropy:\s+([\d\-\.]+)\s+cal/mol\.K"
            })

        keys = ["ZPE", "trans_enthalpy", "rot_enthalpy", "vib_enthalpy", "gas_constant", "trans_entropy", "rot_entropy",
                "vib_entropy", "total_enthalpy", "total_entropy"]

        for key in keys:
            if temp_dict.get(key) is None:
                self.data[key] = None
            else:
                self.data[key] = float(temp_dict.get(key)[0][0])

        if temp_dict.get('frequencies') is None:
            self.data['frequencies'] = None
            self.data['IR_intens'] = None
            self.data['IR_active'] = None
            self.data['trans_dip'] = None
        else:
            temp_freqs = [
                value for entry in temp_dict.get('frequencies')
                for value in entry
            ]
            temp_intens = [
                value for entry in temp_dict.get('IR_intens')
                for value in entry
            ]
            active = [
                value for entry in temp_dict.get('IR_active')
                for value in entry
            ]
            temp_trans_dip = [
                value for entry in temp_dict.get('trans_dip')
                for value in entry
            ]
            self.data['IR_active'] = active

            trans_dip = np.zeros(shape=(int((len(temp_trans_dip) - temp_trans_dip.count('None')) / 3), 3))
            for ii, entry in enumerate(temp_trans_dip):
                if entry != 'None':
                    if "*" in entry:
                        trans_dip[int(ii / 3)][ii % 3] = float("inf")
                    else:
                        trans_dip[int(ii / 3)][ii % 3] = float(entry)
            self.data['trans_dip'] = trans_dip

            freqs = np.zeros(len(temp_freqs) - temp_freqs.count('None'))
            for ii, entry in enumerate(temp_freqs):
                if entry != 'None':
                    if "*" in entry:
                        if ii == 0:
                            freqs[ii] = -float("inf")
                        elif ii == len(freqs) - 1:
                            freqs[ii] = float("inf")
                        elif freqs[ii - 1] == -float("inf"):
                            freqs[ii] = -float("inf")
                        elif "*" in temp_freqs[ii + 1]:
                            freqs[ii] = float("inf")
                        else:
                            raise RuntimeError(
                                "ERROR: Encountered an undefined frequency not at the beginning or end of the "
                                "frequency list, which makes no sense! Exiting...")
                        if not self.data.get('completion', []):
                            if "undefined_frequency" not in self.data["errors"]:
                                self.data["errors"] += ["undefined_frequency"]
                        else:
                            if "undefined_frequency" not in self.data["warnings"]:
                                self.data["warnings"]["undefined_frequency"] = True
                    else:
                        freqs[ii] = float(entry)
            self.data['frequencies'] = freqs

            intens = np.zeros(len(temp_intens) - temp_intens.count('None'))
            for ii, entry in enumerate(temp_intens):
                if entry != 'None':
                    if "*" in entry:
                        intens[ii] = float("inf")
                    else:
                        intens[ii] = float(entry)
            self.data['IR_intens'] = intens

            header_pattern = r"\s*Raman Active:\s+[YESNO]+\s+(?:[YESNO]+\s+)*X\s+Y\s+Z\s+(?:X\s+Y\s+Z\s+)*"
            table_pattern = r"\s*[a-zA-Z][a-zA-Z\s]\s*([\d\-\.]+)\s*([\d\-\.]+)\s*([\d\-\.]+)\s*(?:([\d\-\.]+)\s*" \
                            r"([\d\-\.]+)\s*([\d\-\.]+)\s*(?:([\d\-\.]+)\s*([\d\-\.]+)\s*([\d\-\.]+))*)*"
            footer_pattern = r"TransDip\s+\-?[\d\.\*]+\s*\-?[\d\.\*]+\s*\-?[\d\.\*]+\s*(?:\-?[\d\.\*]+\s*\-?" \
                             r"[\d\.\*]+\s*\-?[\d\.\*]+\s*)*"
            temp_freq_mode_vecs = read_table_pattern(
                self.text, header_pattern, table_pattern, footer_pattern)
            freq_mode_vecs = np.zeros(
                shape=(len(freqs), len(temp_freq_mode_vecs[0]), 3))

            for ii, triple_FMV in enumerate(temp_freq_mode_vecs):
                for jj, line in enumerate(triple_FMV):
                    for kk, entry in enumerate(line):
                        if entry != 'None':
                            freq_mode_vecs[int(ii * 3 + math.floor(kk / 3)),
                                           jj, kk % 3] = float(entry)

            self.data["frequency_mode_vectors"] = freq_mode_vecs
            freq_length = len(self.data["frequencies"])
            if len(self.data["frequency_mode_vectors"]) != freq_length or len(
                    self.data["IR_intens"]) != freq_length or len(self.data["IR_active"]) != freq_length:
                self.data["warnings"]["frequency_length_inconsistency"] = True

    def _read_single_point_data(self):
        """
        Parses final free energy information from single-point calculations.
        """
        temp_dict = read_pattern(
            self.text, {
                "final_energy":
                    r"\s*SCF\s+energy in the final basis set\s+=\s*([\d\-\.]+)"
            })

        if temp_dict.get('final_energy') is None:
            self.data['final_energy'] = None
        else:
            # -1 in case of pcm
            # Two lines will match the above; we want final calculation
            self.data['final_energy'] = float(temp_dict.get('final_energy')[-1][0])

    def _read_force_data(self):
        self._read_gradients()

    def _read_pcm_information(self):
        """
        Parses information from PCM solvent calculations.
        """

        temp_dict = read_pattern(
            self.text, {
                "g_electrostatic": r"\s*G_electrostatic\s+=\s+([\d\-\.]+)\s+hartree\s+=\s+([\d\-\.]+)\s+kcal/mol\s*",
                "g_cavitation": r"\s*G_cavitation\s+=\s+([\d\-\.]+)\s+hartree\s+=\s+([\d\-\.]+)\s+kcal/mol\s*",
                "g_dispersion": r"\s*G_dispersion\s+=\s+([\d\-\.]+)\s+hartree\s+=\s+([\d\-\.]+)\s+kcal/mol\s*",
                "g_repulsion": r"\s*G_repulsion\s+=\s+([\d\-\.]+)\s+hartree\s+=\s+([\d\-\.]+)\s+kcal/mol\s*",
                "total_contribution_pcm": r"\s*Total\s+=\s+([\d\-\.]+)\s+hartree\s+=\s+([\d\-\.]+)\s+kcal/mol\s*",
                "solute_internal_energy": r"Solute Internal Energy \(H0\)\s*=\s*([\d\-\.]+)"
            }
        )

        for key in temp_dict:
            if temp_dict.get(key) is None:
                self.data["solvent_data"][key] = None
            elif len(temp_dict.get(key)) == 1:
                self.data["solvent_data"][key] = float(temp_dict.get(key)[0][0])
            else:
                temp_result = np.zeros(len(temp_dict.get(key)))
                for ii, entry in enumerate(temp_dict.get(key)):
                    temp_result[ii] = float(entry[0])
                self.data["solvent_data"][key] = temp_result

        smd_keys = ["smd0", "smd3", "smd4", "smd6", "smd9"]
        for key in smd_keys:
            self.data["solvent_data"][key] = None

    def _read_smd_information(self):
        """
        Parses information from SMD solvent calculations.
        """

        temp_dict = read_pattern(
            self.text, {
                "smd0": r"E-EN\(g\) gas\-phase elect\-nuc energy\s*([\d\-\.]+) a\.u\.",
                "smd3": r"G\-ENP\(liq\) elect\-nuc\-pol free energy of system\s*([\d\-\.]+) a\.u\.",
                "smd4": r"G\-CDS\(liq\) cavity\-dispersion\-solvent structure\s*free energy\s*([\d\-\.]+) kcal\/mol",
                "smd6": r"G\-S\(liq\) free energy of system\s*([\d\-\.]+) a\.u\.",
                "smd9": r"DeltaG\-S\(liq\) free energy of\s*solvation\s*\(9\) = \(6\) \- \(0\)\s*([\d\-\.]+) kcal\/mol"
            }
        )

        for key in temp_dict:
            if temp_dict.get(key) is None:
                self.data["solvent_data"][key] = None
            elif len(temp_dict.get(key)) == 1:
                self.data["solvent_data"][key] = float(temp_dict.get(key)[0][0])
            else:
                temp_result = np.zeros(len(temp_dict.get(key)))
                for ii, entry in enumerate(temp_dict.get(key)):
                    temp_result[ii] = float(entry[0])
                self.data["solvent_data"][key] = temp_result

        pcm_keys = ["g_electrostatic", "g_cavitation", "g_dispersion", "g_repulsion", "total_contribution_pcm",
                    "solute_internal_energy"]
        for key in pcm_keys:
            self.data["solvent_data"][key] = None

    def _check_completion_errors(self):
        """
        Parses potential errors that can cause jobs to crash
        """
        if read_pattern(
                self.text, {
                    "key":
                        r"Coordinates do not transform within specified threshold"
                },
                terminate_on_match=True).get('key') == [[]]:
            self.data["errors"] += ["failed_to_transform_coords"]
        elif read_pattern(
                self.text,
                {
                    "key": r"The Q\-Chem input file has failed to pass inspection"
                },
                terminate_on_match=True).get('key') == [[]]:
            self.data["errors"] += ["input_file_error"]
        elif read_pattern(
                self.text, {
                    "key": r"Error opening input stream"
                },
                terminate_on_match=True).get('key') == [[]]:
            self.data["errors"] += ["failed_to_read_input"]
        elif read_pattern(
                self.text, {
                    "key": r"FileMan error: End of file reached prematurely"
                },
                terminate_on_match=True).get('key') == [[]]:
            self.data["errors"] += ["premature_end_FileMan_error"]
        elif read_pattern(
                self.text, {
                    "key": r"method not available"
                },
                terminate_on_match=True).get('key') == [[]]:
            self.data["errors"] += ["method_not_available"]
        elif read_pattern(
                self.text, {
                    "key": r"Could not find \$molecule section in ParseQInput"
                },
                terminate_on_match=True).get('key') == [[]]:
            self.data["errors"] += ["read_molecule_error"]
        elif read_pattern(
                self.text, {
                    "key": r"Welcome to Q-Chem"
                },
                terminate_on_match=True).get('key') != [[]]:
            self.data["errors"] += ["never_called_qchem"]
        elif read_pattern(
                self.text, {
                    "key": r"\*\*\*ERROR\*\*\* Hessian Appears to have all zero or negative eigenvalues"
                },
                terminate_on_match=True).get('key') == [[]]:
            self.data["errors"] += ["hessian_eigenvalue_error"]
        elif read_pattern(
                self.text, {
                    "key": r"FlexNet Licensing error"
                },
                terminate_on_match=True).get('key') == [[]]:
            self.data["errors"] += ["licensing_error"]
        else:
            tmp_failed_line_searches = read_pattern(
                self.text, {
                    "key": r"\d+\s+failed line searches\.\s+Resetting"
                },
                terminate_on_match=False).get('key')
            if tmp_failed_line_searches is not None:
                if len(tmp_failed_line_searches) > 10:
                    self.data["errors"] += ["SCF_failed_to_converge"]
        if self.data.get("errors") == []:
            self.data["errors"] += ["unknown_error"]

    def as_dict(self):
        d = {}
        d["data"] = self.data
        d["text"] = self.text
        d["filename"] = self.filename
        return jsanitize(d, strict=True)


def check_for_structure_changes(mol1, mol2):
    special_elements = ["Li", "Na", "Mg", "Ca", "Zn"]
    mol_list = [copy.deepcopy(mol1), copy.deepcopy(mol2)]

    if mol1.composition != mol2.composition:
        raise RuntimeError("Molecules have different compositions! Exiting...")

    for ii, site in enumerate(mol1):
        if site.specie.symbol != mol2[ii].specie.symbol:
            print(
                "WARNING: Comparing molecules with different atom ordering! Turning off special treatment for "
                "coordinating metals.")
            special_elements = []

    special_sites = [[], []]
    for ii, mol in enumerate(mol_list):
        for jj, site in enumerate(mol):
            if site.specie.symbol in special_elements:
                distances = [[kk, site.distance(other_site)] for kk, other_site in enumerate(mol)]
                special_sites[ii].append([jj, site, distances])
        for jj, site in enumerate(mol):
            if site.specie.symbol in special_elements:
                mol.__delitem__(jj)

    # Can add logic to check the distances in the future if desired

    initial_mol_graph = MoleculeGraph.with_local_env_strategy(mol_list[0],
                                                              OpenBabelNN(),
                                                              reorder=False,
                                                              extend_structure=False)
    initial_graph = initial_mol_graph.graph
    last_mol_graph = MoleculeGraph.with_local_env_strategy(mol_list[1],
                                                           OpenBabelNN(),
                                                           reorder=False,
                                                           extend_structure=False)
    last_graph = last_mol_graph.graph
<<<<<<< HEAD
    if initial_mol_graph.isomorphic_to(last_mol_graph):
=======
    if isomorphic(initial_mol_graph.graph, last_mol_graph.graph, True):
>>>>>>> 54d511c1
        return "no_change"
    else:
        if nx.is_connected(initial_graph.to_undirected()) and not nx.is_connected(last_graph.to_undirected()):
            return "unconnected_fragments"
        elif last_graph.number_of_edges() < initial_graph.number_of_edges():
            return "fewer_bonds"
        elif last_graph.number_of_edges() > initial_graph.number_of_edges():
            return "more_bonds"
        else:
            return "bond_change"<|MERGE_RESOLUTION|>--- conflicted
+++ resolved
@@ -1188,11 +1188,7 @@
                                                            reorder=False,
                                                            extend_structure=False)
     last_graph = last_mol_graph.graph
-<<<<<<< HEAD
     if initial_mol_graph.isomorphic_to(last_mol_graph):
-=======
-    if isomorphic(initial_mol_graph.graph, last_mol_graph.graph, True):
->>>>>>> 54d511c1
         return "no_change"
     else:
         if nx.is_connected(initial_graph.to_undirected()) and not nx.is_connected(last_graph.to_undirected()):
