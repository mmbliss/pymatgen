--- conflicted
+++ resolved
@@ -17,10 +17,7 @@
 from monty.collections import AttrDict
 from monty.itertools import chunks
 from monty.functools import lazy_property
-<<<<<<< HEAD
-=======
 from monty.fnmatch import WildCard
->>>>>>> 1479cdd1
 from pydispatch import dispatcher
 from pymatgen.core.units import EnergyArray
 from . import wrappers
@@ -797,12 +794,6 @@
         super(RelaxWork, self).__init__(workdir=workdir, manager=manager)
 
         self.ion_task = self.register_relax_task(ion_input)
-<<<<<<< HEAD
-
-        # Use WFK for the time being since I don't know why Abinit produces all these _TIM?_DEN files.
-        #self.ioncell_task = self.register_relax_task(ioncell_input, deps={self.ion_task: "DEN"})
-        self.ioncell_task = self.register_relax_task(ioncell_input, deps={self.ion_task: "WFK"})
-=======
 
         # Note:
         #   1) It would be nice to restart from the WFK file but ABINIT crashes due to the
@@ -818,7 +809,6 @@
         deps = None
 
         self.ioncell_task = self.register_relax_task(ioncell_input, deps=deps)
->>>>>>> 1479cdd1
 
         # Lock ioncell_task as ion_task should communicate to ioncell_task that 
         # the calculation is OK and pass the final structure.
@@ -839,12 +829,7 @@
             #print("Got relaxed ion_structure", ion_structure)
 
             # Transfer it to the ioncell task (we do it only once).
-<<<<<<< HEAD
-            self.ioncell_task.change_structure(ion_structure)
-            self.ioncell_task.build()
-=======
             self.ioncell_task._change_structure(ion_structure)
->>>>>>> 1479cdd1
             self.transfer_done = True
 
             # Unlock ioncell_task so that we can submit it.
