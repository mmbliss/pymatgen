# coding: utf-8
"""
Works for Abinit:
"""
from __future__ import unicode_literals, division, print_function

import os
import shutil
import time
import abc
import collections
import numpy as np
import six
import copy

from six.moves import filter
from monty.collections import AttrDict
from monty.itertools import chunks
from monty.functools import lazy_property
from monty.fnmatch import WildCard
from pydispatch import dispatcher
from pymatgen.core.units import EnergyArray
from . import wrappers
from .nodes import Dependency, Node, NodeResults
from .tasks import (Task, AbinitTask, ScfTask, NscfTask, PhononTask, DdkTask, 
                    BseTask, RelaxTask, DdeTask, ScrTask, SigmaTask)
from .strategies import HtcStrategy, NscfStrategy
from .utils import Directory
from .netcdf import ETSF_Reader
from .abitimer import AbinitTimerParser

import logging
logger = logging.getLogger(__name__)

__author__ = "Matteo Giantomassi"
__copyright__ = "Copyright 2013, The Materials Project"
__version__ = "0.1"
__maintainer__ = "Matteo Giantomassi"


__all__ = [
    "Work",
    "BandStructureWork",
    "RelaxWork",
    "G0W0Work",
    "QptdmWork",
    "SigmaConvWork",
    "BseMdfWork",
    "PhononWork",
]


class WorkResults(NodeResults):
    JSON_SCHEMA = NodeResults.JSON_SCHEMA.copy() 

    @classmethod
    def from_node(cls, work):
        """Initialize an instance from a :class:`Work` instance."""
        new = super(WorkResults, cls).from_node(work)

        #new.update(
        #    #input=work.strategy
        #)

        # Will put all files found in outdir in GridFs 
        # Warning: assuming binary files.
        d = {os.path.basename(f): f for f in work.outdir.list_filepaths()}
        new.register_gridfs_files(**d)

        return new


class WorkError(Exception):
    """Base class for the exceptions raised by Work objects."""


class BaseWork(six.with_metaclass(abc.ABCMeta, Node)):
    Error = WorkError

    Results = WorkResults

    # interface modeled after subprocess.Popen
    @abc.abstractproperty
    def processes(self):
        """Return a list of objects that support the `subprocess.Popen` protocol."""

    def poll(self):
        """
        Check if all child processes have terminated. Set and return returncode attribute.
        """
        return [task.poll() for task in self]

    def wait(self):
        """
        Wait for child processed to terminate. Set and return returncode attribute.
        """
        return [task.wait() for task in self]

    def communicate(self, input=None):
        """
        Interact with processes: Send data to stdin. Read data from stdout and
        stderr, until end-of-file is reached.
        Wait for process to terminate. The optional input argument should be a
        string to be sent to the child processed, or None, if no data should be
        sent to the children.

        communicate() returns a list of tuples (stdoutdata, stderrdata).
        """
        return [task.communicate(input) for task in self]

    @property
    def returncodes(self):
        """
        The children return codes, set by poll() and wait() (and indirectly by communicate()).
        A None value indicates that the process hasn't terminated yet.
        A negative value -N indicates that the child was terminated by signal N (Unix only).
        """
        return [task.returncode for task in self]

    @property
    def ncores_reserved(self):
        """
        Returns the number of cores reserved in this moment.
        A core is reserved if it's still not running but 
        we have submitted the task to the queue manager.
        """
        return sum(task.manager.num_cores for task in self if task.status == task.S_SUB)

    @property
    def ncores_allocated(self):
        """
        Returns the number of CPUs allocated in this moment.
        A core is allocated if it's running a task or if we have
        submitted a task to the queue manager but the job is still pending.
        """
        return sum(task.manager.num_cores for task in self if task.status in [task.S_SUB, task.S_RUN])

    @property
    def ncores_used(self):
        """
        Returns the number of cores used in this moment.
        A core is used if there's a job that is running on it.
        """
        return sum(task.manager.num_cores for task in self if task.status == task.S_RUN)

    def fetch_task_to_run(self):
        """
        Returns the first task that is ready to run or 
        None if no task can be submitted at present"

        Raises:
            `StopIteration` if all tasks are done.
        """
        # All the tasks are done so raise an exception 
        # that will be handled by the client code.
        if all(task.is_completed for task in self):
            raise StopIteration("All tasks completed.")

        for task in self:
            if task.can_run:
                return task

        # No task found, this usually happens when we have dependencies. 
        # Beware of possible deadlocks here!
        logger.warning("Possible deadlock in fetch_task_to_run!")
        return None

    def fetch_alltasks_to_run(self):
        """
        Returns a list with all the tasks that can be submitted.
        Empty list if not task has been found.
        """
        return [task for task in self if task.can_run]

    @abc.abstractmethod
    def setup(self, *args, **kwargs):
        """Method called before submitting the calculations."""

    def _setup(self, *args, **kwargs):
        self.setup(*args, **kwargs)

    def connect_signals(self):
        """
        Connect the signals within the work.
        The :class:`Work` is responsible for catching the important signals raised from 
        its task and raise new signals when some particular condition occurs.
        """
        for task in self:
            dispatcher.connect(self.on_ok, signal=task.S_OK, sender=task)

    @property
    def all_ok(self):
        return all(task.status == task.S_OK for task in self)

    def on_ok(self, sender):
        """
        This callback is called when one task reaches status `S_OK`.
        It executes on_all_ok when all task in self have reached `S_OK`.
        """
        logger.debug("in on_ok with sender %s" % sender)

        if self.all_ok: 
            if self.finalized:
                return AttrDict(returncode=0, message="Work has been already finalized")

            else:
                # Set finalized here, because on_all_ok might change it (e.g. Relax + EOS in a single work)
                self._finalized = True
                try:
                    results = AttrDict(**self.on_all_ok())
                except:
                    self.finalized = False
                    raise

                # Signal to possible observers that the `Work` reached S_OK
                logger.info("Work %s is finalized and broadcasts signal S_OK" % str(self))
                logger.info("Work %s status = %s" % (str(self), self.status))

                if self._finalized:
                    dispatcher.send(signal=self.S_OK, sender=self)

                return results

        return AttrDict(returncode=1, message="Not all tasks are OK!")

    def on_all_ok(self):
        """
        This method is called once the `Work` is completed i.e. when all the tasks
        have reached status S_OK. Subclasses should provide their own implementation

        Returns:
            Dictionary that must contain at least the following entries:
                returncode:
                    0 on success. 
                message: 
                    a string that should provide a human-readable description of what has been performed.
        """
        return dict(returncode=0, message="Calling on_all_ok of the base class!")

    def get_results(self, **kwargs):
        """
        Method called once the calculations are completed.
        The base version returns a dictionary task_name: TaskResults for each task in self.
        """
        results = self.Results.from_node(self)
        return results


class Work(BaseWork):
    """
    A Work is a list of (possibly connected) tasks.
    """
    def __init__(self, workdir=None, manager=None):
        """
        Args:
            workdir: Path to the working directory.
            manager: :class:`TaskManager` object.
        """
        super(Work, self).__init__()

        self._tasks = []

        if workdir is not None:
            self.set_workdir(workdir)

        if manager is not None:
            self.set_manager(manager)

    def set_manager(self, manager):
        """Set the :class:`TaskManager` to use to launch the :class:`Task`."""
        self.manager = manager.deepcopy()
        for task in self:
            task.set_manager(manager)

    @property
    def flow(self):
        """The flow containing this :class:`Work`."""
        return self._flow

    def set_flow(self, flow):
        """Set the flow associated to this :class:`Work`."""
        if not hasattr(self, "_flow"):
            self._flow = flow
        else: 
            if self._flow != flow:
                raise ValueError("self._flow != flow")

    @lazy_property
    def pos(self):
        """The position of self in the :class:`Flow`"""
        for i, work in enumerate(self.flow):
            if self == work: 
                return i
        raise ValueError("Cannot find the position of %s in flow %s" % (self, self.flow))

    @property
    def pos_str(self):
        """String representation of self.pos"""
        return "w" + str(self.pos) 

    def set_workdir(self, workdir, chroot=False):
        """Set the working directory. Cannot be set more than once unless chroot is True"""
        if not chroot and hasattr(self, "workdir") and self.workdir != workdir:
            raise ValueError("self.workdir != workdir: %s, %s" % (self.workdir,  workdir))

        self.workdir = os.path.abspath(workdir)
                                                                       
        # Directories with (input|output|temporary) data.
        # The work will use these directories to connect 
        # itself to other works and/or to produce new data 
        # that will be used by its children.
        self.indir = Directory(os.path.join(self.workdir, "indata"))
        self.outdir = Directory(os.path.join(self.workdir, "outdata"))
        self.tmpdir = Directory(os.path.join(self.workdir, "tmpdata"))

    def chroot(self, new_workdir):
        self.set_workdir(new_workdir, chroot=True)

        for i, task in enumerate(self):
            new_tdir = os.path.join(self.workdir, "t" + str(i))
            task.set_workdir(new_tdir, chroot=True)

    def __len__(self):
        return len(self._tasks)

    def __iter__(self):
        return self._tasks.__iter__()

    def __getitem__(self, slice):
        return self._tasks[slice]

    def chunks(self, chunk_size):
        """Yield successive chunks of tasks of lenght chunk_size."""
        for tasks in chunks(self, chunk_size):
            yield tasks

    def opath_from_ext(self, ext):
        """
        Returns the path of the output file with extension ext.
        Use it when the file does not exist yet.
        """
        return self.indir.path_in("in_" + ext)

    def opath_from_ext(self, ext):
        """
        Returns the path of the output file with extension ext.
        Use it when the file does not exist yet.
        """
        return self.outdir.path_in("out_" + ext)

    @property
    def processes(self):
        return [task.process for task in self]

    @property
    def all_done(self):
        """True if all the :class:`Task` objects in the :class:`Work` are done."""
        return all(task.status >= task.S_DONE for task in self)

    @property
    def isnc(self):
        """True if norm-conserving calculation."""
        return all(task.isnc for task in self)

    @property
    def ispaw(self):
        """True if PAW calculation."""
        return all(task.ispaw for task in self)

    @property
    def status_counter(self):
        """
        Returns a `Counter` object that counts the number of task with 
        given status (use the string representation of the status as key).
        """
        counter = collections.Counter() 

        for task in self:
            counter[str(task.status)] += 1

        return counter

    def allocate(self, manager=None):
        """
        This function is called once we have completed the initialization 
        of the :class:`Work`. It sets the manager of each task (if not already done)
        and defines the working directories of the tasks.

        Args:
            manager: :class:`TaskManager` object or None
        """
        for i, task in enumerate(self):

            if not hasattr(task, "manager"):
                # Set the manager
                # Use the one provided in input else the one of the work.
                task.set_manager(manager) if manager is not None else task.set_manager(self.manager)

            task_workdir = os.path.join(self.workdir, "t" + str(i))

            if not hasattr(task, "workdir"):
                task.set_workdir(task_workdir)
            else:
                if task.workdir != task_workdir:
                    raise ValueError("task.workdir != task_workdir: %s, %s" % (task.workdir, task_workdir))

    def register(self, obj, deps=None, required_files=None, manager=None, task_class=None):
        """
        Registers a new :class:`Task` and add it to the internal list, taking into account possible dependencies.

        Args:
            obj: :class:`Strategy` object or :class:`AbinitInput` instance.
                 if Strategy object, we create a new `AbinitTask` from the input strategy and add it to the list.
            deps: Dictionary specifying the dependency of this node.
                  None means that this obj has no dependency.
            required_files: List of strings with the path of the files used by the task.
                Note that the files must exist when the task is registered.
                Use the standard approach based on Works, Tasks and deps 
                if the files will be produced in the future.
            manager:
                The :class:`TaskManager` responsible for the submission of the task. If manager is None, we use
                the `TaskManager` specified during the creation of the :class:`Work`.
            task_class: Task subclass to instantiate. Default: :class:`AbinitTask`

        Returns:   
            :class:`Task` object
        """
        task_workdir = None
        if hasattr(self, "workdir"):
            task_workdir = os.path.join(self.workdir, "t" + str(len(self)))

        if isinstance(obj, Task):
            task = obj

        else:
            # Set the class
            if task_class is None:
                task_class = AbinitTask

            if isinstance(obj, HtcStrategy):
                # Create the new task (note the factory so that we create subclasses easily).
                task = task_class(obj, task_workdir, manager)

            else:
                task = task_class.from_input(obj, task_workdir, manager)

        self._tasks.append(task)

        # Handle possible dependencies.
        if deps is not None:
            deps = [Dependency(node, exts) for node, exts in deps.items()]
            task.add_deps(deps)

        # Handle possible dependencies.
        if required_files is not None:
            task.add_required_files(required_files)

        return task

    # Helper functions
    def register_scf_task(self, *args, **kwargs):
        """Register a Scf task."""
        kwargs["task_class"] = ScfTask
        return self.register(*args, **kwargs)
                                                    
    def register_nscf_task(self, *args, **kwargs):
        """Register a nscf task."""
        kwargs["task_class"] = NscfTask
        return self.register(*args, **kwargs)
                                                    
    def register_relax_task(self, *args, **kwargs):
        """Register a task for structural optimization."""
        kwargs["task_class"] = RelaxTask
        return self.register(*args, **kwargs)

    def register_phonon_task(self, *args, **kwargs):
        """Register a phonon task."""
        kwargs["task_class"] = PhononTask
        return self.register(*args, **kwargs)

    def register_ddk_task(self, *args, **kwargs):
        """Register a ddk task."""
        kwargs["task_class"] = DdkTask
        return self.register(*args, **kwargs)

    def register_scr_task(self, *args, **kwargs):
        """Register a screening task."""
        kwargs["task_class"] = ScrTask
        return self.register(*args, **kwargs)

    def register_sigma_task(self, *args, **kwargs):
        """Register a sigma task."""
        kwargs["task_class"] = SigmaTask
        return self.register(*args, **kwargs)

    def register_dde_task(self, *args, **kwargs):
        """Register a Dde task."""
        kwargs["task_class"] = DdeTask
        return self.register(*args, **kwargs)

    def register_bse_task(self, *args, **kwargs):
        """Register a nscf task."""
        kwargs["task_class"] = BseTask
        return self.register(*args, **kwargs)

    def path_in_workdir(self, filename):
        """Create the absolute path of filename in the working directory."""
        return os.path.join(self.workdir, filename)

    def setup(self, *args, **kwargs):
        """
        Method called before running the calculations.
        The default implementation is empty.
        """

    def build(self, *args, **kwargs):
        """Creates the top level directory."""
        # Create the directories of the work.
        self.indir.makedirs()
        self.outdir.makedirs()
        self.tmpdir.makedirs()

        # Build dirs and files of each task.
        for task in self:
            task.build(*args, **kwargs)

        # Connect signals within the work.
        self.connect_signals()

    @property
    def status(self):
        """
        Returns the status of the work i.e. the minimum of the status of the tasks.
        """
        return self.get_all_status(only_min=True)

    #def set_status(self, status):

    def get_all_status(self, only_min=False):
        """
        Returns a list with the status of the tasks in self.

        Args:
            only_min: If True, the minimum of the status is returned.
        """
        if len(self) == 0:
            # The work will be created in the future.
            if only_min:
                return self.S_INIT
            else:
                return [self.S_INIT]

        self.check_status()
        status_list = [task.status for task in self]

        if only_min:
            return min(status_list)
        else:
            return status_list

    def check_status(self):
        """Check the status of the tasks."""
        # Recompute the status of the tasks
        for task in self:
            if task.status == task.S_LOCKED: continue
            task.check_status()

        # Take into account possible dependencies. Use a list instead of generators 
        for task in self:
            if task.status == task.S_LOCKED: continue
            if task.status < task.S_SUB and all([status == task.S_OK for status in task.deps_status]):
                task.set_status(task.S_READY)

    def rmtree(self, exclude_wildcard=""):
        """
        Remove all files and directories in the working directory

        Args:
            exclude_wildcard: Optional string with regular expressions separated by `|`.
                Files matching one of the regular expressions will be preserved.
                example: exclude_wildard="*.nc|*.txt" preserves all the files
                whose extension is in ["nc", "txt"].
        """
        if not exclude_wildcard:
            shutil.rmtree(self.workdir)

        else:
            w = WildCard(exclude_wildcard)

            for dirpath, dirnames, filenames in os.walk(self.workdir):
                for fname in filenames:
                    path = os.path.join(dirpath, fname)
                    if not w.match(fname):
                        os.remove(path)

    def rm_indatadir(self):
        """Remove all the indata directories."""
        for task in self:
            task.rm_indatadir()

    def rm_outdatadir(self):
        """Remove all the indata directories."""
        for task in self:
            task.rm_outatadir()

    def rm_tmpdatadir(self):
        """Remove all the tmpdata directories."""
        for task in self:
            task.rm_tmpdatadir()

    def move(self, dest, isabspath=False):
        """
        Recursively move self.workdir to another location. This is similar to the Unix "mv" command.
        The destination path must not already exist. If the destination already exists
        but is not a directory, it may be overwritten depending on os.rename() semantics.

        Be default, dest is located in the parent directory of self.workdir, use isabspath=True
        to specify an absolute path.
        """
        if not isabspath:
            dest = os.path.join(os.path.dirname(self.workdir), dest)

        shutil.move(self.workdir, dest)

    def submit_tasks(self, wait=False):
        """
        Submits the task in self and wait.
        TODO: change name.
        """
        for task in self:
            print(task)
            task.start()
    
        if wait:
            for task in self: task.wait()

    def start(self, *args, **kwargs):
        """
        Start the work. Calls build and _setup first, then submit the tasks.
        Non-blocking call unless wait is set to True
        """
        wait = kwargs.pop("wait", False)

        # Initial setup
        self._setup(*args, **kwargs)

        # Build dirs and files.
        self.build(*args, **kwargs)

        # Submit tasks (does not block)
        self.submit_tasks(wait=wait)

    def read_etotals(self, unit="Ha"):
        """
        Reads the total energy from the GSR file produced by the task.

        Return a numpy array with the total energies in Hartree
        The array element is set to np.inf if an exception is raised while reading the GSR file.
        """
        if not self.all_done:
            raise self.Error("Some task is still in running/submitted state")

        etotals = []
        for task in self:
            # Open the GSR file and read etotal (Hartree)
            gsr_path = task.outdir.has_abiext("GSR")
            etot = np.inf
            if gsr_path:
                with ETSF_Reader(gsr_path) as r:
                    etot = r.read_value("etotal")
                
            etotals.append(etot)

        return EnergyArray(etotals, "Ha").to(unit)

    def parse_timers(self):
        """
        Parse the TIMER section reported in the ABINIT output files.

        Returns:
            :class:`AbinitTimerParser` object
        """
        filenames = list(filter(os.path.exists, [task.output_file.path for task in self]))
                                                                           
        parser = AbinitTimerParser()
        parser.parse(filenames)
                                                                           
        return parser


class BandStructureWork(Work):
    """Work for band structure calculations."""
    def __init__(self, scf_input, nscf_input, dos_inputs=None, workdir=None, manager=None):
        """
        Args:
            scf_input: Input for the SCF run or :class:`SCFStrategy` object.
            nscf_input: Input for the NSCF run or :class:`NSCFStrategy` object defining the band structure calculation.
            dos_inputs: Input(s) for the DOS. DOS is computed only if dos_inputs is not None.
            workdir: Working directory.
            manager: :class:`TaskManager` object.
        """
        super(BandStructureWork, self).__init__(workdir=workdir, manager=manager)

        # Register the GS-SCF run.
        self.scf_task = self.register_scf_task(scf_input)

        # Register the NSCF run and its dependency.
        self.nscf_task = self.register_nscf_task(nscf_input, deps={self.scf_task: "DEN"})

        # Add DOS computation(s) if requested.
        self.dos_tasks = []
        if dos_inputs is not None:
            if not isinstance(dos_inputs, (list, tuple)):
                dos_inputs = [dos_inputs]

            for dos_input in dos_inputs:
                dos_task = self.register_nscf_task(dos_input, deps={self.scf_task: "DEN"})
                self.dos_tasks.append(dos_task)

    def plot_ebands(self, **kwargs):
        """
        Plot the band structure. kwargs are passed to the plot method of :class:`ElectronBands`.

        Returns:
            `matplotlib` figure
        """
        with self.nscf_task.open_gsr() as gsr: 
            return gsr.ebands.plot(**kwargs)

    def plot_ebands_with_edos(self, dos_pos=0, method="gaussian", step=0.01, width=0.1, **kwargs):
        """
        Plot the band structure and the DOS.

        Args:
            dos_pos: Index of the task from which the DOS should be obtained (note: 0 refers to the first DOS task).
            method: String defining the method for the computation of the DOS.
            step: Energy step (eV) of the linear mesh.
            width: Standard deviation (eV) of the gaussian.
            kwargs: Keyword arguments passed to `plot_with_edos` method to customize the plot.

        Returns:
            `matplotlib` figure.
        """
        with self.nscf_task.open_gsr() as gsr: 
            gs_ebands = gsr.ebands

        with self.dos_tasks[dos_pos].open_gsr() as gsr: 
            dos_ebands = gsr.ebands

        edos = dos_ebands.get_edos(method=method, step=step, width=width)
        return gs_ebands.plot_with_edos(edos, **kwargs)

    def plot_edoses(self, dos_pos=None, method="gaussian", step=0.01, width=0.1, **kwargs):
        """
        Plot the band structure and the DOS.

        Args:
            dos_pos: Index of the task from which the DOS should be obtained. 
                     None is all DOSes should be displayed. Accepts integer or list of integers.
            method: String defining the method for the computation of the DOS.
            step: Energy step (eV) of the linear mesh.
            width: Standard deviation (eV) of the gaussian.
            kwargs: Keyword arguments passed to `plot` method to customize the plot.

        Returns:
            `matplotlib` figure.
        """
        if dos_pos is not None and not isistance(dos_pos, (list, tuple)): dos_pos = [dos_pos]

        from abipy.electrons.ebands import ElectronDosPlotter
        plotter = ElectronDosPlotter()
        for i, task in enumerate(self.dos_tasks):
            if dos_pos is not None and i not in dos_pos: continue
            with task.open_gsr() as gsr:
                edos = gsr.ebands.get_edos(method=method, step=step, width=width)
                ngkpt = task.get_inpvar("ngkpt")
                plotter.add_edos("ngkpt %s" % str(ngkpt), edos)

        return plotter.plot(**kwargs)


class RelaxWork(Work):
    """
    Work for structural relaxations. The first task relaxes the atomic position
    while keeping the unit cell parameters fixed. The second task uses the final 
    structure to perform a structural relaxation in which both the atomic positions
    and the lattice parameters are optimized.
    """
    def __init__(self, ion_input, ioncell_input, workdir=None, manager=None):
        """
        Args:
            ion_input: Input for the relaxation of the ions (cell is fixed)
            ioncell_input: Input for the relaxation of the ions and the unit cell.
            workdir: Working directory.
            manager: :class:`TaskManager` object.
        """
        super(RelaxWork, self).__init__(workdir=workdir, manager=manager)

        self.ion_task = self.register_relax_task(ion_input)

        # Note:
        #   1) It would be nice to restart from the WFK file but ABINIT crashes due to the
        #      different unit cell parameters.
        #
        #   2) Restarting form DEN is not trivial because Abinit produces all these _TIM?_DEN files.
        #      and the syntax used to specify dependencies is not powerful enough.
        #   
        # For the time being, we don't use any output from ion_tasl except for the 
        # the final structure that will be transferred in on_ok.
        deps = {self.ion_task: "DEN"}
        deps = {self.ion_task: "WFK"}
        deps = None

        self.ioncell_task = self.register_relax_task(ioncell_input, deps=deps)

        # Lock ioncell_task as ion_task should communicate to ioncell_task that 
        # the calculation is OK and pass the final structure.
        self.ioncell_task.lock(source_node=self)
        self.transfer_done = False

    def on_ok(self, sender):
        """
        This callback is called when one task reaches status S_OK.
        If sender == self.ion_task, we update the initial structure
        used by self.ioncell_task and we unlock it so that the job can be submitted.
        """
        logger.debug("in on_ok with sender %s" % sender)

        if sender == self.ion_task and not self.transfer_done:
            # Get the relaxed structure from ion_task
            ion_structure = self.ion_task.get_final_structure()

            # Transfer it to the ioncell task (we do it only once).
            self.ioncell_task._change_structure(ion_structure)
            self.transfer_done = True

            # Unlock ioncell_task so that we can submit it.
            self.ioncell_task.unlock()
            self.ioncell_task.history.info("Unlocked by %s", self)

        return super(RelaxWork, self).on_ok(sender)


class G0W0Work(Work):
    """
    Work for G0W0 calculations.
    """
    def __init__(self, scf_input, nscf_input, scr_input, sigma_inputs,
                 workdir=None, manager=None, spread_scr=False, nksmall=None):
        """
        Args:
            scf_input: Input for the SCF run or :class:`SCFStrategy` object.
            nscf_input: Input for the NSCF run or :class:`NSCFStrategy` object.
            scr_input: Input for the screening run or :class:`ScrStrategy` object
            sigma_inputs: List of Strategies for the self-energy run.
            workdir: Working directory of the calculation.
            manager: :class:`TaskManager` object.
            spread_scr: Attach a screening task to every sigma task
                if false only one screening task with the max ecuteps and nbands for all sigma tasks
            nksmall: if not none add a dos and bands calculation to the Work
        """
        super(G0W0Work, self).__init__(workdir=workdir, manager=manager)

        # Register the GS-SCF run.
        # register all scf_inputs but link the nscf only the last scf in the list
        #MG: FIXME Why this?
        if isinstance(scf_input, (list, tuple)):
            for single_scf_input in scf_input:
                self.scf_task = self.register_scf_task(single_scf_input)
        else:
            self.scf_task = self.register_scf_task(scf_input)

        # Construct the input for the NSCF run.
        self.nscf_task = nscf_task = self.register_nscf_task(nscf_input, deps={self.scf_task: "DEN"})

        # Register the SCREENING run.
        if not spread_scr:
            self.scr_task = scr_task = self.register_scr_task(scr_input, deps={nscf_task: "WFK"})
        else:
            self.scr_tasks = []

        if nksmall:
            # if nksmall add bandstructure and dos calculations as well
            from abiobjects import KSampling
            scf_in = scf_input[-1] if isinstance(scf_input, (list, tuple)) else scf_input
            logger.info('added band structure calculation')
            bands_input = NscfStrategy(scf_strategy=scf_in,
                                       ksampling=KSampling.path_from_structure(ndivsm=nksmall, structure=scf_in.structure),
                                       nscf_nband=scf_in.electrons.nband*2, ecut=scf_in.ecut)

            self.bands_task = self.register_nscf_task(bands_input, deps={self.scf_task: "DEN"})
<<<<<<< HEAD
            # note we don not let abinit print the dos, since this is inconpatible with parakgb
            # the dos will be evaluated later using abipy
=======

>>>>>>> 5603b359
            dos_input = NscfStrategy(scf_strategy=scf_in,
                                     ksampling=KSampling.automatic_density(kppa=nksmall**3, structure=scf_in.structure,
                                                                           shifts=(0.0, 0.0, 0.0)),
                                     nscf_nband=scf_in.electrons.nband*2, ecut=scf_in.ecut)

            self.dos_task = self.register_nscf_task(dos_input, deps={self.scf_task: "DEN"})

        # Register the SIGMA runs.
        if not isinstance(sigma_inputs, (list, tuple)): 
            sigma_inputs = [sigma_inputs]

        self.sigma_tasks = []
        for sigma_input in sigma_inputs:
            if spread_scr:
                new_scr_input = copy.deepcopy(scr_input)
                new_scr_input.screening.ecuteps = sigma_input.sigma.ecuteps
                new_scr_input.screening.nband = sigma_input.sigma.nband
                new_scr_input.electrons.nband = sigma_input.sigma.nband
                scr_task = self.register_scr_task(new_scr_input, deps={nscf_task: "WFK"})

            task = self.register_sigma_task(sigma_input, deps={nscf_task: "WFK", scr_task: "SCR"})
            self.sigma_tasks.append(task)


class SigmaConvWork(Work):
    """
    Work for self-energy convergence studies.
    """
    def __init__(self, wfk_node, scr_node, sigma_inputs, workdir=None, manager=None):
        """
        Args:
            wfk_node: The node who has produced the WFK file or filepath pointing to the WFK file.
            scr_node: The node who has produced the SCR file or filepath pointing to the SCR file.
            sigma_inputs: List of Strategies for the self-energy run.
            workdir: Working directory of the calculation.
            manager: :class:`TaskManager` object.
        """
        # Cast to node instances.
        wfk_node, scr_node = Node.as_node(wfk_node), Node.as_node(scr_node)

        super(SigmaConvWork, self).__init__(workdir=workdir, manager=manager)

        # Register the SIGMA runs.
        if not isinstance(sigma_inputs, (list, tuple)): 
            sigma_inputs = [sigma_inputs]

        for sigma_input in sigma_inputs:
            self.register_sigma_task(sigma_input, deps={wfk_node: "WFK", scr_node: "SCR"})


class BseMdfWork(Work):
    """
    Work for simple BSE calculations in which the self-energy corrections
    are approximated by the scissors operator and the screening is modeled
    with the model dielectric function.
    """
    def __init__(self, scf_input, nscf_input, bse_inputs, workdir=None, manager=None):
        """
        Args:
            scf_input: Input for the SCF run or :class:`ScfStrategy` object.
            nscf_input: Input for the NSCF run or :class:`NscfStrategy` object.
            bse_inputs: List of Inputs for the BSE run or :class:`BSEStrategy` object.
            workdir: Working directory of the calculation.
            manager: :class:`TaskManager`.
        """
        super(BseMdfWork, self).__init__(workdir=workdir, manager=manager)

        # Register the GS-SCF run.
        self.scf_task = self.register_scf_task(scf_input)

        # Construct the input for the NSCF run.
        self.nscf_task = self.register_nscf_task(nscf_input, deps={self.scf_task: "DEN"})

        # Construct the input(s) for the BSE run.
        if not isinstance(bse_inputs, (list, tuple)):
            bse_inputs = [bse_inputs]

        for bse_input in bse_inputs:
            self.register_bse_task(bse_input, deps={self.nscf_task: "WFK"})


class QptdmWork(Work):
    """
    This work parallelizes the calculation of the q-points of the screening.
    It also provides the callback `on_all_ok` that calls mrgscr to merge
    all the partial screening files produced.
    """
    def create_tasks(self, wfk_file, scr_input):
        """
        Create the SCR tasks and register them in self.

        Args:
            wfk_file: Path to the ABINIT WFK file to use for the computation of the screening.
            scr_input: Input for the screening calculation.
        """
        assert len(self) == 0
        wfk_file = self.wfk_file = os.path.abspath(wfk_file)

        # Build a temporary work in the tmpdir that will use a shell manager
        # to run ABINIT in order to get the list of q-points for the screening.
        shell_manager = self.manager.to_shell_manager(mpi_procs=1)

        w = Work(workdir=self.tmpdir.path_join("_qptdm_run"), manager=shell_manager)

        fake_input = scr_input.deepcopy()
        fake_task = w.register(fake_input)
        w.allocate()
        w.build()

        # Create the symbolic link and add the magic value
        # nqpdm = -1 to the input to get the list of q-points.
        fake_task.inlink_file(wfk_file)
        fake_task.strategy.add_extra_abivars({"nqptdm": -1})
        fake_task.start_and_wait()

        # Parse the section with the q-points
        from pymatgen.io.abinitio.netcdf import NetcdfReader
        with NetcdfReader(fake_task.outdir.has_abiext("qptdms.nc")) as reader:
            qpoints = reader.read_value("reduced_coordinates_of_kpoints")
        #print("qpoints)
        #w.rmtree()

        # Now we can register the task for the different q-points
        for qpoint in qpoints:
            qptdm_input = scr_input.deepcopy()
            qptdm_input.set_vars(nqptdm=1, qptdm=qpoint)
            new_task = self.register_scr_task(qptdm_input, manager=self.manager)
            #new_task.set_cleanup_exts()

        self.allocate()

    def merge_scrfiles(self, remove_scrfiles=True):
        """
        This method is called when all the q-points have been computed.
        It runs `mrgscr` in sequential on the local machine to produce
        the final SCR file in the outdir of the `Work`.
        If remove_scrfiles is True, the partial SCR files are removed after the merge.
        """
        scr_files = list(filter(None, [task.outdir.has_abiext("SCR") for task in self]))

        logger.debug("will call mrgscr to merge %s:\n" % str(scr_files))
        assert len(scr_files) == len(self)

        # TODO: Propapagate the manager to the wrappers
        mrgscr = wrappers.Mrgscr(verbose=1)
        mrgscr.set_mpi_runner("mpirun")
        final_scr = mrgscr.merge_qpoints(scr_files, out_prefix="out", cwd=self.outdir.path)

        if remove_scrfiles:
            for scr_file in scr_files:
                try:
                    os.remove(scr_file)
                except IOError:
                    pass

        return final_scr

    def on_all_ok(self):
        """
        This method is called when all the q-points have been computed.
        It runs `mrgscr` in sequential on the local machine to produce
        the final SCR file in the outdir of the `Work`.
        """
        final_scr = self.merge_scrfiles()
        return self.Results(node=self, returncode=0, message="mrgscr done", final_scr=final_scr)


def build_oneshot_phononwork(scf_input, ph_inputs, workdir=None, manager=None, work_class=None):
    """
    Returns a work for the computation of phonon frequencies
    ph_inputs is a list of input for Phonon calculation in which all the independent perturbations 
    are explicitly computed i.e. 

        * rfdir 1 1 1
        * rfatpol 1 natom

    .. warning::
        This work is mainly used for simple calculations, e.g. converge studies.
        Use :class:`PhononWork` for better efficiency.
    """
    work_class = OneShotPhononWork if work_class is None else work_class
    work = work_class(workdir=workdir, manager=manager)
    scf_task = work.register_scf_task(scf_input)
    ph_inputs = [ph_inputs] if not isinstance(ph_inputs, (list, tuple)) else ph_inputs

    # cannot use PhononTaks here because the Task is not able to deal with multiple phonon calculations
    for phinp in ph_inputs:
        ph_task = work.register(phinp, deps={scf_task: "WFK"})

    return work


class OneShotPhononWork(Work):
    """
    Simple and very inefficient work for the computation of the phonon frequencies
    It consists of a GS task and a DFPT calculations for all the independent perturbations.
    The main advantage is that one has direct access to the phonon frequencies that
    can be computed at the end of the second task without having to call anaddb.

    Use ``build_oneshot_phononwork`` to construct this work from the input files.
    """
    def read_phonons(self):
        """Read phonon frequencies from the output file."""
        # 
        #   Phonon wavevector (reduced coordinates) :  0.00000  0.00000  0.00000
        #  Phonon energies in Hartree :
        #    1.089934E-04  4.990512E-04  1.239177E-03  1.572715E-03  1.576801E-03
        #    1.579326E-03
        #  Phonon frequencies in cm-1    :
        # -  2.392128E+01  1.095291E+02  2.719679E+02  3.451711E+02  3.460677E+02
        # -  3.466221E+02
        BEGIN = "  Phonon wavevector (reduced coordinates) :"
        END = " Phonon frequencies in cm-1    :"

        ph_tasks, qpts, phfreqs = self[1:], [], []
        for task in ph_tasks:

            with open(task.output_file.path, "r") as fh:
                qpt, inside = None, 0 
                for line in fh:
                    if line.startswith(BEGIN):
                        qpts.append([float(s) for s in line[len(BEGIN):].split()])
                        inside, omegas = 1, []
                    elif line.startswith(END):
                        break
                    elif inside:
                        inside += 1
                        if inside > 2:
                            omegas.extend((float(s) for s in line.split()))
                else:
                    raise ValueError("Cannot find %s in file %s" % (END, task.output_file.path))
                phfreqs.append(omegas)

        # Use namedtuple to store q-point and frequencies in meV
        phonon = collections.namedtuple("phonon", "qpt freqs")
        return [phonon(qpt=qpt, freqs=freqs_meV) for qpt, freqs_meV in zip(qpts, EnergyArray(phfreqs, "Ha").to("meV") )]

    def get_results(self, **kwargs):
        results = super(OneShotPhononWork, self).get_results()
        phonons = self.read_phonons()
        results.update(phonons=phonons)

        return results



class PhononWork(Work):
    """
    This work usually consists of nirred Phonon tasks where nirred is 
    the number of irreducible perturbations for a given q-point.
    It provides the callback method (on_all_ok) that calls mrgddb to merge 
    the partial DDB files and mrgggkk to merge the GKK files.
    """
    def merge_ddb_files(self):
        """
        This method is called when all the q-points have been computed.
        It runs `mrgddb` in sequential on the local machine to produce
        the final DDB file in the outdir of the `Work`.

        Returns:
            path to the output DDB file
        """
        ddb_files = list(filter(None, [task.outdir.has_abiext("DDB") for task in self]))

        logger.debug("will call mrgddb to merge %s:\n" % str(ddb_files))
        # assert len(ddb_files) == len(self)

        #if len(ddb_files) == 1:
        # Avoid the merge. Just move the DDB file to the outdir of the work

        # Final DDB file will be produced in the outdir of the work.
        out_ddb = self.outdir.path_in("out_DDB")
        desc = "DDB file merged by %s on %s" % (self.__class__.__name__, time.asctime())

        # TODO: propagate the taskmanager
        mrgddb = wrappers.Mrgddb(verbose=1)
        mrgddb.set_mpi_runner("mpirun")
        mrgddb.merge(ddb_files, out_ddb=out_ddb, description=desc, cwd=self.outdir.path)
        return out_ddb

    def on_all_ok(self):
        """
        This method is called when all the q-points have been computed.
        Ir runs `mrgddb` in sequential on the local machine to produce
        the final DDB file in the outdir of the `Work`.
        """
        # Merge DDB files.
        out_ddb = self.merge_ddb_files()

        results = self.Results(node=self, returncode=0, message="DDB merge done")
        results.register_gridfs_files(DDB=(out_ddb, "t"))

        # TODO
        # Call anaddb to compute the phonon frequencies for this q-point and
        # store the results in the outdir of the work.

        #atask = AnaddbTask(anaddb_input, ddb_node,
        #         gkk_node=None, md_node=None, ddk_node=None, workdir=None, manager=None)
        #atask.start()

        return results<|MERGE_RESOLUTION|>--- conflicted
+++ resolved
@@ -765,7 +765,7 @@
         Returns:
             `matplotlib` figure.
         """
-        if dos_pos is not None and not isistance(dos_pos, (list, tuple)): dos_pos = [dos_pos]
+        if dos_pos is not None and not isinstance(dos_pos, (list, tuple)): dos_pos = [dos_pos]
 
         from abipy.electrons.ebands import ElectronDosPlotter
         plotter = ElectronDosPlotter()
@@ -889,12 +889,8 @@
                                        nscf_nband=scf_in.electrons.nband*2, ecut=scf_in.ecut)
 
             self.bands_task = self.register_nscf_task(bands_input, deps={self.scf_task: "DEN"})
-<<<<<<< HEAD
             # note we don not let abinit print the dos, since this is inconpatible with parakgb
             # the dos will be evaluated later using abipy
-=======
-
->>>>>>> 5603b359
             dos_input = NscfStrategy(scf_strategy=scf_in,
                                      ksampling=KSampling.automatic_density(kppa=nksmall**3, structure=scf_in.structure,
                                                                            shifts=(0.0, 0.0, 0.0)),
