--- conflicted
+++ resolved
@@ -1252,23 +1252,13 @@
         # molecular-like at room temperature
         elif rform in self.cpd_entropies and rform != "H2O":
             adjustments.append(
-<<<<<<< HEAD
-                TempEnergyAdjustment(-1 * self.cpd_entropies[rform] / 298, np.nan, 298,
-                                     comp.num_atoms,
-                                     name="Compound entropy at room temperature",
-                                     cls=self.as_dict(),
-                                     description="Adds the entropy (T delta S) to energies of compounds that "
-                                                 "are gaseous or liquid at standard state"
-                                     ))
-=======
-                TemperatureEnergyAdjustment(-1 * self.cpd_entropies[rform] / 298, 298,
+                TemperatureEnergyAdjustment(-1 * self.cpd_entropies[rform] / 298, np.nan, 298,
                                             comp.num_atoms,
                                             name="Compound entropy at room temperature",
                                             cls=self.as_dict(),
                                             description="Adds the entropy (T delta S) to energies of compounds that "
                                                         "are gaseous or liquid at standard state"
                                             ))
->>>>>>> 38cfc6b8
 
         # TODO - detection of embedded water molecules is not very sophisticated
         # Should be replaced with some kind of actual structure detection
