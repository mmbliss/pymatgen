# coding: utf-8
# Copyright (c) Pymatgen Development Team.
# Distributed under the terms of the MIT License.
"""
This module implements Compatibility corrections for mixing runs of different
functionals.
"""

import abc
import os
import warnings
from collections import defaultdict
from typing import Optional, Sequence, Union

import numpy as np
from monty.design_patterns import cached_class
from monty.dev import deprecated
from monty.json import MSONable
from monty.serialization import loadfn
from uncertainties import ufloat

from pymatgen.analysis.structure_analyzer import oxide_type, sulfide_type
from pymatgen.core.periodic_table import Element
from pymatgen.entries.computed_entries import (CompositionEnergyAdjustment,
                                               ComputedEntry,
                                               ConstantEnergyAdjustment,
                                               TemperatureEnergyAdjustment)
from pymatgen.io.vasp.sets import MITRelaxSet, MPRelaxSet

MODULE_DIR = os.path.dirname(os.path.abspath(__file__))
MU_H2O = -2.4583  # Free energy of formation of water, eV/H2O, used by MaterialsProjectAqueousCompatibility

__author__ = "Ryan Kingsbury, Shyue Ping Ong, Anubhav Jain, Stephen Dacek, Sai Jayaraman"
__copyright__ = "Copyright 2012-2020, The Materials Project"
__version__ = "1.0"
__maintainer__ = "Shyue Ping Ong"
__email__ = "shyuep@gmail.com"
__date__ = "April 2020"


class CompatibilityError(Exception):
    """
    Exception class for Compatibility. Raised by attempting correction
    on incompatible calculation
    """

    pass


class Correction(metaclass=abc.ABCMeta):
    """
    A Correction class is a pre-defined scheme for correction a computed
    entry based on the type and chemistry of the structure and the
    calculation parameters. All Correction classes must implement a
    correct_entry method.
    """

    @abc.abstractmethod
    def get_correction(self, entry):
        """
        Returns correction and uncertainty for a single entry.

        Args:
            entry: A ComputedEntry object.

        Returns:
            The energy correction to be applied and the uncertainty of the correction.

        Raises:
            CompatibilityError if entry is not compatible.
        """
        return

    def correct_entry(self, entry):
        """
        Corrects a single entry.

        Args:
            entry: A ComputedEntry object.

        Returns:
            An processed entry.

        Raises:
            CompatibilityError if entry is not compatible.
        """
        new_corr = self.get_correction(entry)
        old_std_dev = entry.correction_uncertainty
        if np.isnan(old_std_dev):
            old_std_dev = 0
        old_corr = ufloat(entry.correction, old_std_dev)
        updated_corr = new_corr + old_corr

        if updated_corr.nominal_value != 0 and updated_corr.std_dev == 0:
            # if there are no error values available for the corrections applied,
            # set correction uncertainty to not a number
            uncertainty = np.nan
        else:
            uncertainty = updated_corr.std_dev

        entry.energy_adjustments.append(ConstantEnergyAdjustment(updated_corr.nominal_value,
                                                                 uncertainty)
                                        )

        return entry


class PotcarCorrection(Correction):
    """
    Checks that POTCARs are valid within a pre-defined input set. This
    ensures that calculations performed using different InputSets are not
    compared against each other.

    Entry.parameters must contain a "potcar_symbols" key that is a list of
    all POTCARs used in the run. Again, using the example of an Fe2O3 run
    using Materials Project parameters, this would look like
    entry.parameters["potcar_symbols"] = ['PAW_PBE Fe_pv 06Sep2000',
    'PAW_PBE O 08Apr2002'].
    """

    def __init__(self, input_set, check_hash=False):
        """
        Args:
            input_set: InputSet object used to generate the runs (used to check
                for correct potcar symbols)

            check_hash (bool): If true, uses the potcar hash to check for valid
                potcars. If false, uses the potcar symbol (Less reliable).
                Defaults to True

        Raises:
            ValueError if entry do not contain "potcar_symbols" key.
            CombatibilityError if wrong potcar symbols
        """
        potcar_settings = input_set.CONFIG["POTCAR"]
        if isinstance(list(potcar_settings.values())[-1], dict):
            if check_hash:
                self.valid_potcars = {k: d["hash"] for k, d in potcar_settings.items()}
            else:
                self.valid_potcars = {
                    k: d["symbol"] for k, d in potcar_settings.items()
                }
        else:
            if check_hash:
                raise ValueError(
                    "Cannot check hashes of potcars, since hashes are not included in the entry."
                )
            self.valid_potcars = potcar_settings

        self.input_set = input_set
        self.check_hash = check_hash

    def get_correction(self, entry) -> ufloat:
        """
        :param entry: A ComputedEntry/ComputedStructureEntry
        :return: Correction, Uncertainty.
        """
        if self.check_hash:
            if entry.parameters.get("potcar_spec"):
                psp_settings = {d.get("hash") for d in entry.parameters["potcar_spec"] if d}
            else:
<<<<<<< HEAD
                raise ValueError("Cannot check hash " "without potcar_spec field")
=======
                raise ValueError("Cannot check hash without potcar_spec field")
>>>>>>> 935d50b2
        else:
            if entry.parameters.get("potcar_spec"):
                psp_settings = {d.get("titel").split()[1] for d in entry.parameters["potcar_spec"] if d}
            else:
                psp_settings = {sym.split()[1] for sym in entry.parameters["potcar_symbols"] if sym}

        if {
            self.valid_potcars.get(str(el)) for el in entry.composition.elements
        } != psp_settings:
            raise CompatibilityError("Incompatible potcar")
<<<<<<< HEAD
        return ufloat(0.0, 0.0)
=======
        return 0
>>>>>>> 935d50b2

    def __str__(self):
        return "{} Potcar Correction".format(self.input_set.__name__)


@cached_class
class GasCorrection(Correction):
    """
    Correct gas energies to obtain the right formation energies. Note that
    this depends on calculations being run within the same input set.
    For old MaterialsProjectCompatibility and MITCompatibility.
    """

    def __init__(self, config_file):
        """
        Args:
            config_file: Path to the selected compatibility.yaml config file.
        """
        c = loadfn(config_file)
        self.name = c["Name"]
        self.cpd_energies = c["Advanced"]["CompoundEnergies"]

    def get_correction(self, entry) -> ufloat:
        """
        :param entry: A ComputedEntry/ComputedStructureEntry
        :return: Correction.
        """
        comp = entry.composition

        correction = ufloat(0.0, 0.0)

        # set error to 0 because old MPCompatibility doesn't have errors

        rform = entry.composition.reduced_formula
        if rform in self.cpd_energies:
            correction += (
                self.cpd_energies[rform] * comp.num_atoms - entry.uncorrected_energy
            )

        return correction

    def __str__(self):
        return "{} Gas Correction".format(self.name)


@cached_class
class AnionCorrection(Correction):
    """
    Correct anion energies to obtain the right formation energies. Note that
    this depends on calculations being run within the same input set.

    For old MaterialsProjectCompatibility and MITCompatibility.
    """

    def __init__(self, config_file, correct_peroxide=True):
        """
        Args:
            config_file: Path to the selected compatibility.yaml config file.
            correct_peroxide: Specify whether peroxide/superoxide/ozonide
                corrections are to be applied or not.
        """
        c = loadfn(config_file)
        self.oxide_correction = c["OxideCorrections"]
        self.sulfide_correction = c.get("SulfideCorrections", defaultdict(float))
        self.name = c["Name"]
        self.correct_peroxide = correct_peroxide

    def get_correction(self, entry) -> ufloat:
        """
        :param entry: A ComputedEntry/ComputedStructureEntry
        :return: Correction.
        """
        comp = entry.composition
        if len(comp) == 1:  # Skip element entry
            return ufloat(0.0, 0.0)

        correction = ufloat(0.0, 0.0)

        # Check for sulfide corrections
        if Element("S") in comp:
            sf_type = "sulfide"

            if entry.data.get("sulfide_type"):
                sf_type = entry.data["sulfide_type"]
            elif hasattr(entry, "structure"):
                warnings.warn(sf_type)
                sf_type = sulfide_type(entry.structure)

            # use the same correction for polysulfides and sulfides
            if sf_type == "polysulfide":
                sf_type = "sulfide"

            if sf_type in self.sulfide_correction:
                correction += self.sulfide_correction[sf_type] * comp["S"]

        # Check for oxide, peroxide, superoxide, and ozonide corrections.
        if Element("O") in comp:
            if self.correct_peroxide:
                if entry.data.get("oxide_type"):
                    if entry.data["oxide_type"] in self.oxide_correction:
                        ox_corr = self.oxide_correction[entry.data["oxide_type"]]
                        correction += ox_corr * comp["O"]
                    if entry.data["oxide_type"] == "hydroxide":
                        ox_corr = self.oxide_correction["oxide"]
                        correction += ox_corr * comp["O"]

                elif hasattr(entry, "structure"):
                    ox_type, nbonds = oxide_type(
                        entry.structure, 1.05, return_nbonds=True
                    )
                    if ox_type in self.oxide_correction:
                        correction += self.oxide_correction[ox_type] * nbonds
                    elif ox_type == "hydroxide":
                        correction += self.oxide_correction["oxide"] * comp["O"]
                else:
                    warnings.warn(
                        "No structure or oxide_type parameter present. Note "
                        "that peroxide/superoxide corrections are not as "
                        "reliable and relies only on detection of special"
                        "formulas, e.g., Li2O2."
                    )
                    rform = entry.composition.reduced_formula
                    if rform in UCorrection.common_peroxides:
                        correction += self.oxide_correction["peroxide"] * comp["O"]
                    elif rform in UCorrection.common_superoxides:
                        correction += self.oxide_correction["superoxide"] * comp["O"]
                    elif rform in UCorrection.ozonides:
                        correction += self.oxide_correction["ozonide"] * comp["O"]
                    elif Element("O") in comp.elements and len(comp.elements) > 1:
                        correction += self.oxide_correction["oxide"] * comp["O"]
            else:
                correction += self.oxide_correction["oxide"] * comp["O"]

        return correction

    def __str__(self):
        return "{} Anion Correction".format(self.name)


@cached_class
class CompositionCorrection(Correction):
    """
    Correct anion energies to obtain the right formation energies. Note that
    this depends on calculations being run within the same input set.
    This correction is used in the MaterialsProject2020Compatibility scheme
    instead of AnionCorrection and GasCorrection.
    """

    def __init__(self, config_file, error_file=None, correct_peroxide=True):
        """
        Args:
            config_file: Path to the selected compatibility.yaml config file.
            error_file: Path to the selected compatibilityErrors.yaml config file.
            correct_peroxide: Specify whether peroxide/superoxide/ozonide
                corrections are to be applied or not.
        """
        c = loadfn(config_file)
        self.comp_correction = c.get("CompositionCorrections", defaultdict(float))
        self.name = c["Name"]
        self.correct_peroxide = correct_peroxide
        if error_file:
            e = loadfn(error_file)
            self.comp_errors = e.get("CompositionCorrections", defaultdict(float))
        else:
            self.comp_errors = defaultdict(float)

    def get_correction(self, entry) -> ufloat:
        """
        :param entry: A ComputedEntry/ComputedStructureEntry
        :return: Correction, Uncertainty.
        """
        comp = entry.composition

        correction = ufloat(0.0, 0.0)

        # Skip single elements
        if len(comp) == 1:
            return correction

        # Check for sulfide corrections
        if Element("S") in comp:
            sf_type = "sulfide"
            if entry.data.get("sulfide_type"):
                sf_type = entry.data["sulfide_type"]
            elif hasattr(entry, "structure"):
                sf_type = sulfide_type(entry.structure)

            # use the same correction for polysulfides and sulfides
            if sf_type == "polysulfide":
                sf_type = "sulfide"

            if sf_type == "sulfide":
                correction += (
                    ufloat(self.comp_correction["S"], self.comp_errors["S"])
                    * comp["S"]
                )

        # Check for oxide, peroxide, superoxide, and ozonide corrections.
        if Element("O") in comp:
            if self.correct_peroxide:
                if entry.data.get("oxide_type"):
                    if entry.data["oxide_type"] in self.comp_correction:
                        ox_corr = self.comp_correction[entry.data["oxide_type"]]
                        ox_error = self.comp_errors[entry.data["oxide_type"]]
                        correction += ufloat(ox_corr, ox_error) * comp["O"]
                    if entry.data["oxide_type"] == "hydroxide":
                        ox_corr = self.comp_correction["oxide"]
                        ox_error = self.comp_errors["oxide"]
                        correction += ufloat(ox_corr, ox_error) * comp["O"]

                elif hasattr(entry, "structure"):
                    ox_type, nbonds = oxide_type(
                        entry.structure, 1.05, return_nbonds=True
                    )
                    if ox_type in self.comp_correction:
                        correction += (
                            ufloat(
                                self.comp_correction[ox_type], self.comp_errors[ox_type]
                            )
                            * nbonds
                        )
                    elif ox_type == "hydroxide":
                        correction += (
                            ufloat(
                                self.comp_correction["oxide"], self.comp_errors["oxide"]
                            )
                            * comp["O"]
                        )
                else:
                    warnings.warn(
                        "No structure or oxide_type parameter present. Note "
                        "that peroxide/superoxide corrections are not as "
                        "reliable and relies only on detection of special"
                        "formulas, e.g., Li2O2."
                    )
                    rform = entry.composition.reduced_formula
                    if rform in UCorrection.common_peroxides:
                        correction += (
                            ufloat(
                                self.comp_correction["peroxide"],
                                self.comp_errors["peroxide"],
                            )
                            * comp["O"]
                        )
                    elif rform in UCorrection.common_superoxides:
                        correction += (
                            ufloat(
                                self.comp_correction["superoxide"],
                                self.comp_errors["superoxide"],
                            )
                            * comp["O"]
                        )
                    elif rform in UCorrection.ozonides:
                        correction += (
                            ufloat(
                                self.comp_correction["ozonide"],
                                self.comp_errors["ozonide"],
                            )
                            * comp["O"]
                        )
                    elif Element("O") in comp.elements and len(comp.elements) > 1:
                        correction += (
                            ufloat(
                                self.comp_correction["oxide"], self.comp_errors["oxide"]
                            )
                            * comp["O"]
                        )
            else:
                correction += (
                    ufloat(self.comp_correction["oxide"], self.comp_errors["oxide"])
                    * comp["O"]
                )

        for anion in ["Br", "I", "Se", "Si", "Sb", "Te", "H", "N", "F", "Cl"]:
            if Element(anion) in comp and anion in self.comp_correction:
                apply_correction = False
                # only apply anion corrections if the element is an anion
                # first check for a pre-populated oxidation states key
                # the key is expected to comprise a dict corresponding to the first element output by
                # Composition.oxi_state_guesses(), e.g. {'Al': 3.0, 'S': 2.0, 'O': -2.0} for 'Al2SO4'
                if entry.data.get("oxidation_states"):
                    if entry.data["oxidation_states"].get(anion, 0) < 0:
                        apply_correction = True
                else:
                    # if the oxidation_states key is not populated, only apply the correction if the anion
                    # is the most electronegative element
                    elements = sorted([el for el in comp.elements if comp[el] > 0], key=lambda el: el.X)
                    most_electroneg = elements[-1].symbol

                    if anion == most_electroneg:
                        apply_correction = True

                if apply_correction is True:
                    correction += (
                                ufloat(self.comp_correction[anion], self.comp_errors[anion])
                                * comp[anion]
                            )

        return correction

    def __str__(self):
        return "{} Composition Correction".format(self.name)


@cached_class
class AqueousCorrection(Correction):
    """
    This class implements aqueous phase compound corrections for elements
    and H2O.
    """

    def __init__(self, config_file, error_file=None):
        """
        Args:
            config_file: Path to the selected compatibility.yaml config file.
            error_file: Path to the selected compatibilityErrors.yaml config file.
        """
        c = loadfn(config_file)
        self.cpd_energies = c["AqueousCompoundEnergies"]
        # there will either be a CompositionCorrections OR an OxideCorrections key,
        # but not both, depending on the compatibility scheme we are using.
        # TODO - the two lines below are specific to MaterialsProjectCompatibility
        # and MaterialsProject2020Compatibility. Could be changed to be more general
        # and/or streamlined if MaterialsProjectCompatibility is retired.
        self.comp_correction = c.get("CompositionCorrections", defaultdict(float))
        self.oxide_correction = c.get("OxideCorrections", defaultdict(float))
        self.name = c["Name"]
        if error_file:
            e = loadfn(error_file)
            self.cpd_errors = e.get("AqueousCompoundEnergies", defaultdict(float))
        else:
            self.cpd_errors = defaultdict(float)

    def get_correction(self, entry) -> ufloat:
        """
        :param entry: A ComputedEntry/ComputedStructureEntry
        :return: Correction, Uncertainty.
        """
        from pymatgen.analysis.pourbaix_diagram import MU_H2O
        comp = entry.composition
        rform = comp.reduced_formula
        cpdenergies = self.cpd_energies
        correction = ufloat(0.0, 0.0)
        if rform in cpdenergies:
            if rform in ["H2", "H2O"]:
                corr = (
                    cpdenergies[rform] * comp.num_atoms
                    - entry.uncorrected_energy
                    - entry.correction
                )
                err = self.cpd_errors[rform] * comp.num_atoms

                correction += ufloat(corr, err)
            else:
                corr = cpdenergies[rform] * comp.num_atoms
                err = self.cpd_errors[rform] * comp.num_atoms

                correction += ufloat(corr, err)
        if not rform == "H2O":
            # if the composition contains water molecules (e.g. FeO.nH2O),
            # correct the gibbs free energy such that the waters are assigned energy=MU_H2O
            # in other words, we assume that the DFT energy of such a compound is really
            # a superposition of the "real" solid DFT energy (FeO in this case) and the free
            # energy of some water molecules
            # e.g. that E_FeO.nH2O = E_FeO + n * g_H2O
            # so, to get the most accurate gibbs free energy, we want to replace
            # g_FeO.nH2O = E_FeO.nH2O + dE_Fe + (n+1) * dE_O + 2n dE_H
            # with
            # g_FeO = E_FeO.nH2O + dE_Fe + dE_O + n g_H2O
            # where E is DFT energy, dE is an energy correction, and g is gibbs free energy
            # This means we have to 1) remove energy corrections associated with H and O in water
            # and then 2) remove the free energy of the water molecules

            nH2O = int(min(comp["H"] / 2.0, comp["O"]))  # only count whole water molecules
            if nH2O > 0:
                # first, remove any H or O corrections already applied to H2O in the
                # formation energy so that we don't double count them
                # No. of H atoms not in a water
                correction -= ufloat((comp["H"] - nH2O/2) * self.comp_correction["H"], 0.0)
                # No. of O atoms not in a water
                correction -= ufloat((comp["O"] - nH2O) * (self.comp_correction["oxide"]
                                                           + self.oxide_correction["oxide"]), 0.0)
                # next, add MU_H2O for each water molecule present
                correction += ufloat(-1*MU_H2O * nH2O, 0.0)
                # correction += 0.5 * 2.46 * nH2O  # this is the old way this correction was calculated
        return correction

    def __str__(self):
        return "{} Aqueous Correction".format(self.name)


@cached_class
class UCorrection(Correction):
    """
    This class implements the GGA/GGA+U mixing scheme, which allows mixing of
    entries. Entry.parameters must contain a "hubbards" key which is a dict
    of all non-zero Hubbard U values used in the calculation. For example,
    if you ran a Fe2O3 calculation with Materials Project parameters,
    this would look like entry.parameters["hubbards"] = {"Fe": 5.3}
    If the "hubbards" key is missing, a GGA run is assumed.

    It should be noted that ComputedEntries assimilated using the
    pymatgen.apps.borg package and obtained via the MaterialsProject REST
    interface using the pymatgen.matproj.rest package will automatically have
    these fields populated.
    """

    common_peroxides = [
        "Li2O2",
        "Na2O2",
        "K2O2",
        "Cs2O2",
        "Rb2O2",
        "BeO2",
        "MgO2",
        "CaO2",
        "SrO2",
        "BaO2",
    ]
    common_superoxides = ["LiO2", "NaO2", "KO2", "RbO2", "CsO2"]
    ozonides = ["LiO3", "NaO3", "KO3", "NaO5"]

    def __init__(self, config_file, input_set, compat_type, error_file=None):
        """
        Args:
            config_file: Path to the selected compatibility.yaml config file.
            input_set: InputSet object (to check for the +U settings)
            compat_type: Two options, GGA or Advanced.  GGA means all GGA+U
                entries are excluded.  Advanced means mixing scheme is
                implemented to make entries compatible with each other,
                but entries which are supposed to be done in GGA+U will have the
                equivalent GGA entries excluded. For example, Fe oxides should
                have a U value under the Advanced scheme. A GGA Fe oxide run
                will therefore be excluded under the scheme.
            error_file: Path to the selected compatibilityErrors.yaml config file.
        """
        if compat_type not in ["GGA", "Advanced"]:
            raise CompatibilityError("Invalid compat_type {}".format(compat_type))

        c = loadfn(config_file)

        self.input_set = input_set
        if compat_type == "Advanced":
            self.u_settings = self.input_set.CONFIG["INCAR"]["LDAUU"]
            self.u_corrections = c["Advanced"]["UCorrections"]
        else:
            self.u_settings = {}
            self.u_corrections = {}

        self.name = c["Name"]
        self.compat_type = compat_type

        if error_file:
            e = loadfn(error_file)
            self.u_errors = e["Advanced"]["UCorrections"]
        else:
            self.u_errors = {}

    def get_correction(self, entry) -> ufloat:
        """
        :param entry: A ComputedEntry/ComputedStructureEntry
        :return: Correction, Uncertainty.
        """
        if entry.parameters.get("run_type") not in ["GGA", "GGA+U"]:
            raise CompatibilityError('Entry {} has invalid run type {}. Discarding.'
                                     .format(entry.entry_id,
                                             entry.parameters.get("run_type")))

        calc_u = entry.parameters.get("hubbards", None)
        calc_u = defaultdict(int) if calc_u is None else calc_u
        comp = entry.composition

        elements = sorted(
            [el for el in comp.elements if comp[el] > 0], key=lambda el: el.X
        )
        most_electroneg = elements[-1].symbol
        correction = ufloat(0.0, 0.0)
        ucorr = self.u_corrections.get(most_electroneg, {})
        usettings = self.u_settings.get(most_electroneg, {})
        uerrors = self.u_errors.get(most_electroneg, defaultdict(float))

        for el in comp.elements:
            sym = el.symbol
            # Check for bad U values
            if calc_u.get(sym, 0) != usettings.get(sym, 0):
                raise CompatibilityError(
                    "Invalid U value of %s on %s" % (calc_u.get(sym, 0), sym)
                )
            if sym in ucorr:
                correction += ufloat(ucorr[sym], uerrors[sym]) * comp[el]

        return correction

    def __str__(self):
        return "{} {} Correction".format(self.name, self.compat_type)


class Compatibility(MSONable, metaclass=abc.ABCMeta):
    """
    Abstract Compatibility class, not intended for direct use.
    Compatibility classes are used to correct the energies of an entry or a set
    of entries. All Compatibility classes must implement .get_adjustments method.
    """
    @abc.abstractmethod
    def get_adjustments(self, entry: ComputedEntry):
        """
        Get the energy adjustments for a ComputedEntry.

        This method must generate a list of EnergyAdjustment objects
        of the appropriate type (constant, composition-based, or temperature-based)
        to be applied to the ComputedEntry, and must raise a CompatibilityError
        if the entry is not compatible.

        Args:
            entry: A ComputedEntry object.

        Returns:
            [EnergyAdjustment]: A list of EnergyAdjustment to be applied to the
                Entry.

        Raises:
            CompatibilityError if the entry is not compatible
        """
        return

    def process_entry(self, entry):
        """
        Process a single entry with the chosen Corrections.

        Args:
            entry: A ComputedEntry object.
        Returns:
            An adjusted entry if entry is compatible, otherwise None is
            returned.
        """
        if self.process_entries(entry):
            return self.process_entries(entry)[0]
        return None

    def process_entries(self, entries: Union[ComputedEntry, list], clean: bool = True):
        """
        Process a sequence of entries with the chosen Compatibility scheme.

        Args:
            entries: ComputedEntry or [ComputedEntry]
            clean: bool, whether to remove any previously-applied energy adjustments.
                If True, all EnergyAdjustment are removed prior to processing the Entry.
                Default is True.

        Returns:
            A list of adjusted entries.  Entries in the original list which
            are not compatible are excluded.
        """
        # convert input arg to a list if not already
        if isinstance(entries, ComputedEntry):
            entries = [entries]

        processed_entry_list = []

        for entry in entries:
            ignore_entry = False
            # if clean is True, remove all previous adjustments from the entry
            if clean:
                for ea in entry.energy_adjustments:
                    entry.energy_adjustments.remove(ea)

            # get the energy adjustments
            try:
                adjustments = self.get_adjustments(entry)
            except CompatibilityError as exc:
                ignore_entry = True
                print(exc)
                continue

            for ea in adjustments:
                # Has this correction already been applied?
                if (ea.name, ea.cls, ea.value) in [(ea.name, ea.cls, ea.value) for ea in entry.energy_adjustments]:
                    # we already applied this exact correction. Do nothing.
                    pass
                elif (ea.name, ea.cls) in [(ea.name, ea.cls) for ea in entry.energy_adjustments]:
                    # we already applied a correction with the same name
                    # but a different value. Something is wrong.
                    ignore_entry = True
                    warnings.warn("Entry {} already has an energy adjustment called {}, but its "
                                  "value differs from the value of {:.3f} calculated here. This "
                                  "Entry will be discarded."
                                  .format(entry.entry_id,
                                          ea.name,
                                          ea.value
                                          )
                                  )
                else:
                    # Add the correction to the energy_adjustments list
                    entry.energy_adjustments.append(ea)

            if not ignore_entry:
                processed_entry_list.append(entry)

        return processed_entry_list

    @staticmethod
<<<<<<< HEAD
    def explain(entry):
=======
    def explain(self, entry):
>>>>>>> 935d50b2
        """
        Prints an explanation of the energy adjustments applied by the
        Compatibility class. Inspired by the "explain" methods in many database
        methodologies.

        Args:
            entry: A ComputedEntry.
        """
        print("The uncorrected energy of {} is {:.3f} eV ({:.3f} eV/atom).".format(
                entry.composition,
                entry.uncorrected_energy,
                entry.uncorrected_energy / entry.composition.num_atoms)
              )

        if len(entry.energy_adjustments) > 0:
            print("The following energy adjustments have been applied to this entry:")
            for e in entry.energy_adjustments:
                print("\t\t{}: {:.3f} eV ({:.3f} eV/atom)".format(e.name,
                                                                  e.value,
                                                                  e.value / entry.composition.num_atoms)
                      )
        elif entry.correction == 0:
            print("No energy adjustments have been applied to this entry.")

        print("The final energy after adjustments is {:.3f} eV ({:.3f} eV/atom).".format(
                entry.energy,
                entry.energy_per_atom)
              )


class CorrectionsList(Compatibility):
    """
    The CorrectionsList class combines a list of corrections to be applied to
    an entry or a set of entries. Note that some of the Corrections have
    interdependencies. For example, PotcarCorrection must always be used
    before any other compatibility. Also, CompositionCorrection("MP") must be used
    with PotcarCorrection("MP") (similarly with "MIT"). Typically,
    you should use the specific MaterialsProjectCompatibility and
    MITCompatibility subclasses instead.
    """

    def __init__(self, corrections: Sequence):
        """
        Args:
            corrections: List of corrections to apply.
        """
        self.corrections = corrections
        super().__init__()

    def get_adjustments(self, entry):
        """
        Get the list of energy adjustments to be applied to an entry.
        """
        adjustment_list = []
        corrections, uncertainties = self.get_corrections_dict(entry)

        for k, v in corrections.items():
            if v != 0 and uncertainties[k] == 0:
                uncertainty = np.nan
            else:
                uncertainty = uncertainties[k]
            adjustment_list.append(ConstantEnergyAdjustment(v,
                                                            uncertainty=uncertainty,
                                                            name=k,
                                                            cls=self.as_dict(),
                                                            )
                                   )

        return adjustment_list

    def get_corrections_dict(self, entry):
        """
        Returns the corrections applied to a particular entry.

        Args:
            entry: A ComputedEntry object.

        Returns:
            ({correction_name: value})
        """
        corrections = {}
        uncertainties = {}
        for c in self.corrections:
            val = c.get_correction(entry)
            if val != 0:
                corrections[str(c)] = val.nominal_value
                uncertainties[str(c)] = val.std_dev
        return corrections, uncertainties

    def get_explanation_dict(self, entry):
        """
        Provides an explanation dict of the corrections that are being applied
        for a given compatibility scheme. Inspired by the "explain" methods
        in many database methodologies.

        Args:
            entry: A ComputedEntry.

        Returns:
            (dict) of the form
            {"Compatibility": "string",
            "Uncorrected_energy": float,
            "Corrected_energy": float,
            "correction_uncertainty:" float,
            "Corrections": [{"Name of Correction": {
            "Value": float, "Explanation": "string", "Uncertainty": float}]}
        """
        centry = self.process_entry(entry)
        if centry is None:
            uncorrected_energy = entry.uncorrected_energy
            corrected_energy = None
            correction_uncertainty = None
        else:
            uncorrected_energy = centry.uncorrected_energy
            corrected_energy = centry.energy
            correction_uncertainty = centry.correction_uncertainty
        d = {
            "compatibility": self.__class__.__name__,
            "uncorrected_energy": uncorrected_energy,
            "corrected_energy": corrected_energy,
            "correction_uncertainty": correction_uncertainty,
        }
        corrections = []
        corr_dict, uncer_dict = self.get_corrections_dict(entry)
        for c in self.corrections:
            if corr_dict.get(str(c), 0) != 0 and uncer_dict.get(str(c), 0) == 0:
                uncer = np.nan
            else:
                uncer = uncer_dict.get(str(c), 0)
            cd = {
                "name": str(c),
                "description": c.__doc__.split("Args")[0].strip(),
                "value": corr_dict.get(str(c), 0),
                "uncertainty": uncer,
            }
            corrections.append(cd)
        d["corrections"] = corrections
        return d

    def explain(self, entry):
        """
        Prints an explanation of the corrections that are being applied for a
        given compatibility scheme. Inspired by the "explain" methods in many
        database methodologies.

        Args:
            entry: A ComputedEntry.
        """
        d = self.get_explanation_dict(entry)
        print(
            "The uncorrected value of the energy of %s is %f eV"
            % (entry.composition, d["uncorrected_energy"])
        )
        print(
            "The following corrections / screening are applied for %s:\n"
            % d["compatibility"]
        )
        for c in d["corrections"]:
            print("%s correction: %s\n" % (c["name"], c["description"]))
            print("For the entry, this correction has the value %f eV." % c["value"])
            if c["uncertainty"] != 0 or c["value"] == 0:
                print(
                    "This correction has an uncertainty value of %f eV."
                    % c["uncertainty"]
                )
            else:
                print("This correction does not have uncertainty data available")
            print("-" * 30)

        print("The final energy after corrections is %f" % d["corrected_energy"])


class MaterialsProjectCompatibility(CorrectionsList):
    """
    This class implements the GGA/GGA+U mixing scheme, which allows mixing of
    entries. Note that this should only be used for VASP calculations using the
    MaterialsProject parameters (see pymatgen.io.vaspio_set.MPVaspInputSet).
    Using this compatibility scheme on runs with different parameters is not
    valid.
    """

    @deprecated(
        message=(
            "MaterialsProjectCompatibility will be updated with new correction classes "
            "as well as new values of corrections and uncertainties in 2020"
        )
    )
    def __init__(
        self, compat_type="Advanced", correct_peroxide=True, check_potcar_hash=False
    ):
        """
        Args:
            compat_type: Two options, GGA or Advanced.  GGA means all GGA+U
                entries are excluded.  Advanced means mixing scheme is
                implemented to make entries compatible with each other,
                but entries which are supposed to be done in GGA+U will have the
                equivalent GGA entries excluded. For example, Fe oxides should
                have a U value under the Advanced scheme. A GGA Fe oxide run
                will therefore be excluded under the scheme.
            correct_peroxide: Specify whether peroxide/superoxide/ozonide
                corrections are to be applied or not.
            check_potcar_hash (bool): Use potcar hash to verify potcars are correct.
        """
        self.compat_type = compat_type
        self.correct_peroxide = correct_peroxide
        self.check_potcar_hash = check_potcar_hash
        fp = os.path.join(MODULE_DIR, "MPCompatibility.yaml")
        super().__init__(
            [
                PotcarCorrection(MPRelaxSet, check_hash=check_potcar_hash),
                GasCorrection(fp),
                AnionCorrection(fp, correct_peroxide=correct_peroxide),
                UCorrection(fp, MPRelaxSet, compat_type),
            ]
        )


class MaterialsProject2020Compatibility(CorrectionsList):
    """
    This class implements the GGA/GGA+U mixing scheme, which allows mixing of
    entries. Note that this should only be used for VASP calculations using the
    MaterialsProject parameters (see pymatgen.io.vaspio_set.MPVaspInputSet).
    Using this compatibility scheme on runs with different parameters is not
    valid.
    """

    def __init__(
        self, compat_type="Advanced", correct_peroxide=True, check_potcar_hash=False
    ):
        """
        Args:
            compat_type: Two options, GGA or Advanced.  GGA means all GGA+U
                entries are excluded.  Advanced means mixing scheme is
                implemented to make entries compatible with each other,
                but entries which are supposed to be done in GGA+U will have the
                equivalent GGA entries excluded. For example, Fe oxides should
                have a U value under the Advanced scheme. A GGA Fe oxide run
                will therefore be excluded under the scheme.
            correct_peroxide: Specify whether peroxide/superoxide/ozonide
                corrections are to be applied or not.
            check_potcar_hash (bool): Use potcar hash to verify potcars are correct.
        """
        self.compat_type = compat_type
        self.correct_peroxide = correct_peroxide
        self.check_potcar_hash = check_potcar_hash
        fp = os.path.join(MODULE_DIR, "MP2020Compatibility.yaml")
        fp_error = os.path.join(MODULE_DIR, "MP2020CompatibilityUncertainties.yaml")
        super().__init__(
            [
                PotcarCorrection(MPRelaxSet, check_hash=check_potcar_hash),
                CompositionCorrection(
                    fp, error_file=fp_error, correct_peroxide=correct_peroxide
                ),
                UCorrection(fp, MPRelaxSet, compat_type, error_file=fp_error),
            ]
        )


class MITCompatibility(CorrectionsList):
    """
    This class implements the GGA/GGA+U mixing scheme, which allows mixing of
    entries. Note that this should only be used for VASP calculations using the
    MIT parameters (see pymatgen.io.vaspio_set MITVaspInputSet). Using
    this compatibility scheme on runs with different parameters is not valid.
    """

    def __init__(
        self, compat_type="Advanced", correct_peroxide=True, check_potcar_hash=False
    ):
        """
        Args:
            compat_type: Two options, GGA or Advanced.  GGA means all GGA+U
                entries are excluded.  Advanced means mixing scheme is
                implemented to make entries compatible with each other,
                but entries which are supposed to be done in GGA+U will have the
                equivalent GGA entries excluded. For example, Fe oxides should
                have a U value under the Advanced scheme. A GGA Fe oxide run
                will therefore be excluded under the scheme.
            correct_peroxide: Specify whether peroxide/superoxide/ozonide
                corrections are to be applied or not.
            check_potcar_hash (bool): Use potcar hash to verify potcars are correct.
        """
        self.compat_type = compat_type
        self.correct_peroxide = correct_peroxide
        self.check_potcar_hash = check_potcar_hash
        fp = os.path.join(MODULE_DIR, "MITCompatibility.yaml")
        super().__init__(
            [
                PotcarCorrection(MITRelaxSet, check_hash=check_potcar_hash),
                GasCorrection(fp),
                AnionCorrection(fp, correct_peroxide=correct_peroxide),
                UCorrection(fp, MITRelaxSet, compat_type),
            ]
        )


class MITAqueousCompatibility(CorrectionsList):
    """
    This class implements the GGA/GGA+U mixing scheme, which allows mixing of
    entries. Note that this should only be used for VASP calculations using the
    MIT parameters (see pymatgen.io.vaspio_set MITVaspInputSet). Using
    this compatibility scheme on runs with different parameters is not valid.
    """

    def __init__(
        self, compat_type="Advanced", correct_peroxide=True, check_potcar_hash=False
    ):
        """
        Args:
            compat_type: Two options, GGA or Advanced.  GGA means all GGA+U
                entries are excluded.  Advanced means mixing scheme is
                implemented to make entries compatible with each other,
                but entries which are supposed to be done in GGA+U will have the
                equivalent GGA entries excluded. For example, Fe oxides should
                have a U value under the Advanced scheme. A GGA Fe oxide run
                will therefore be excluded under the scheme.
            correct_peroxide: Specify whether peroxide/superoxide/ozonide
                corrections are to be applied or not.
            check_potcar_hash (bool): Use potcar hash to verify potcars are correct.
        """
        self.compat_type = compat_type
        self.correct_peroxide = correct_peroxide
        self.check_potcar_hash = check_potcar_hash
        fp = os.path.join(MODULE_DIR, "MITCompatibility.yaml")
        super().__init__(
            [
                PotcarCorrection(MITRelaxSet, check_hash=check_potcar_hash),
                GasCorrection(fp),
                AnionCorrection(fp, correct_peroxide=correct_peroxide),
                UCorrection(fp, MITRelaxSet, compat_type),
                AqueousCorrection(fp),
            ]
        )


class MaterialsProjectAqueousCompatibility(Compatibility):
    """
    This class implements the Aqueous energy referencing scheme for constructing
    Pourbaix diagrams from DFT energies, as described in Persson et al.

    This scheme applies various energy adjustments to convert DFT energies into
    Gibbs free energies of formation at 298 K and to guarantee that the experimental
    formation free energy of H2O is reproduced. Briefly, the steps are:

        1. Beginning with the DFT energy of O2, adjust the energy of H2 so that
           the experimental reaction energy of -2.458 eV/H2O is reproduced.
        2. Add entropy to the DFT energy of any compounds that are liquid or
           gaseous at room temperature
        3. Adjust the energy of H2O for consistency with the adjusted H2 energy.
        4. Adjust the DFT energies of solid hydrate compounds (compounds that
           contain water, e.g. FeO.nH2O) such that the energies of the embedded
           H2O molecules are equal to the experimental free energy

    The above energy adjustments are computed dynamically based on the input
    Entries.

    References:
        K.A. Persson, B. Waldwick, P. Lazic, G. Ceder, Prediction of solid-aqueous
        equilibria: Scheme to combine first-principles calculations of solids with
        experimental aqueous states, Phys. Rev. B - Condens. Matter Mater. Phys.
        85 (2012) 1–12. doi:10.1103/PhysRevB.85.235438.
    """

    def __init__(self,
                 solid_compat: Optional[Compatibility] = None,
                 o2_energy: Optional[float] = None,
                 h2o_energy: Optional[float] = None,
                 h2o_adjustments: Optional[float] = None):
        """
        Initialize the MaterialsProjectAqueousCompatibility class.

        Note that this class requires as inputs the ground-state DFT energies of O2 and H2O, plus the value of any
        energy adjustments applied to an H2O molecule. If these parameters are not provided in __init__, they can
        be automatically populated by included ComputedEntry for the ground state of O2 and H2O in a list of entries
        passed to process_entries. process_entries will fail if one or the other is not provided.

        Args:
            solid_compat: Compatiblity scheme used to pre-process solid DFT energies prior to applying aqueous
                energy adjustments. Default: MaterialsProjectCompatibility.
            o2_energy: The ground-state DFT energy of oxygen gas, including any adjustments or corrections, in eV/atom.
                If not set, this value will be determined from any O2 entries passed to process_entries.
                Default: None
            h2o_energy: The ground-state DFT energy of water, including any adjstments or corrections, in eV/atom.
                If not set, this value will be determined from any H2O entries passed to process_entries.
                Default: None
            h2o_adjustments: Total energy adjustments applied to one water molecule, in eV/atom.
                If not set, this value will be determined from any H2O entries passed to process_entries.
                Default: None
        """
        self.solid_compat = solid_compat
        self.o2_energy = o2_energy
        self.h2o_energy = h2o_energy
        self.h2o_adjustments = h2o_adjustments

        if not all([self.o2_energy, self.h2o_energy, self.h2o_adjustments]):
            warnings.warn("You did not provide the required O2 and H2O energies. {} "
                          "needs these energies in order to compute the appropriate energy adjustments. It will try "
                          "to determine the values from ComputedEntry for O2 and H2O passed to process_entries, but "
                          "will fail if these entries are not provided.".format(type(self).__name__))

        # Standard state entropy of molecular-like compounds at 298K (-T delta S)
        # from Kubaschewski Tables (eV/atom)
        self.cpd_entropies = {"O2": 0.316731,
                              "N2": 0.295729,
                              "F2": 0.313025,
                              "Cl2": 0.344373,
                              "Br": 0.235039,
                              "Hg": 0.234421,
                              "H2O": 0.071963,  # 0.215891 eV/H2O
                              }
        self.name = "MP Aqueous free energy adjustment"
        super().__init__()

    def get_adjustments(self, entry: ComputedEntry):
        """
        Returns the corrections applied to a particular entry.

        Args:
            entry: A ComputedEntry object.

        Returns:
            [EnergyAdjustment]: Energy adjustments to be applied to entry.

        Raises:
            CompatibilityError if the required O2 and H2O energies have not been provided to
            MaterialsProjectAqueousCompatibility during init or in the list of entries passed to process_entries.
        """
        adjustments = []
        if self.o2_energy is None or self.h2o_energy is None or self.h2o_adjustments is None:
            raise CompatibilityError("You did not provide the required O2 and H2O energies. "
                                     "{} needs these energies in order to compute "
                                     "the appropriate energy adjustments. Either specify the energies as arguments "
                                     "to {}.__init__ or run process_entries on a list that includes ComputedEntry for "
                                     "the ground state of O2 and H2O.".format(type(self).__name__, type(self).__name__))

        # compute the free energies of H2 and H2O (eV/atom) to guarantee that the
        # formationfree energy of H2O is equal to -2.4583 eV/H2O from experiments
        # (MU_H2O from pourbaix module)

        # Free energy of H2 in eV/atom, fitted using Eq. 40 of Persson et al. PRB 2012 85(23)
        # for this calculation ONLY, we need the (corrected) DFT energy of water
        self.h2_energy = round(
            0.5 * (3 * (self.h2o_energy - self.cpd_entropies["H2O"]) -
                   (self.o2_energy - self.cpd_entropies["O2"]) -
                   MU_H2O
                   ), 6
        )

        # Free energy of H2O, fitted for consistency with the O2 and H2 energies.
        self.fit_h2o_energy = round((2 * self.h2_energy +
                                    (self.o2_energy - self.cpd_entropies["O2"]) +
                                    MU_H2O
                                     ) / 3,
                                    6
                                    )

        comp = entry.composition
        rform = comp.reduced_formula

        # pin the energy of all H2 entries to h2_energy
        if rform == "H2":
            adjustments.append(
                ConstantEnergyAdjustment(self.h2_energy * comp.num_atoms - entry.energy, uncertainty=np.nan,
                                         name="MP Aqueous H2 / H2O referencing",
                                         cls=self.as_dict(),
                                         description="Adjusts the H2 and H2O energy to reproduce the experimental "
                                                     "Gibbs formation free energy of H2O, based on the DFT energy "
                                                     "of Oxygen"
                                         ))

        # pin the energy of all H2O entries to fit_h2o_energy
        elif rform == "H2O":
            adjustments.append(
                ConstantEnergyAdjustment(self.fit_h2o_energy * comp.num_atoms - entry.energy, uncertainty=np.nan,
                                         name="MP Aqueous H2 / H2O referencing",
                                         cls=self.as_dict(),
                                         description="Adjusts the H2 and H2O energy to reproduce the experimental "
                                                     "Gibbs formation free energy of H2O, based on the DFT energy "
                                                     "of Oxygen"
                                         ))

        # add minus T delta S to the DFT energy (enthalpy) of compounds that are
        # molecular-like at room temperature
        elif rform in self.cpd_entropies and rform != "H2O":
            adjustments.append(
                TemperatureEnergyAdjustment(-1 * self.cpd_entropies[rform] / 298, 298,
                                            comp.num_atoms, uncertainty_per_degK=np.nan,
                                            name="Compound entropy at room temperature",
                                            cls=self.as_dict(),
                                            description="Adds the entropy (T delta S) to energies of compounds that "
                                                        "are gaseous or liquid at standard state"
                                            ))

        # TODO - detection of embedded water molecules is not very sophisticated
        # Should be replaced with some kind of actual structure detection

        # For any compound except water, check to see if it is a hydrate (contains)
        # H2O in its structure. If so, adjust the energy to remove MU_H2O ev per
        # embedded water molecule.
        # in other words, we assume that the DFT energy of such a compound is really
        # a superposition of the "real" solid DFT energy (FeO in this case) and the free
        # energy of some water molecules
        # e.g. that E_FeO.nH2O = E_FeO + n * g_H2O
        # so, to get the most accurate gibbs free energy, we want to replace
        # g_FeO.nH2O = E_FeO.nH2O + dE_Fe + (n+1) * dE_O + 2n dE_H
        # with
        # g_FeO = E_FeO.nH2O + dE_Fe + dE_O + n g_H2O
        # where E is DFT energy, dE is an energy correction, and g is gibbs free energy
        # This means we have to 1) remove energy corrections associated with H and O in water
        # and then 2) remove the free energy of the water molecules
        if not rform == "H2O":
            # count the number of whole water molecules in the composition
            nH2O = int(min(comp["H"] / 2.0, comp["O"]))
            if nH2O > 0:
                # first, remove any H or O corrections already applied to H2O in the
                # formation energy so that we don't double count them
                # next, remove MU_H2O for each water molecule present
                hydrate_adjustment = -1 * (self.h2o_adjustments * 3 + MU_H2O)

                adjustments.append(
                    CompositionEnergyAdjustment(
                        hydrate_adjustment, nH2O,
                        uncertainty_per_atom=np.nan,
                        name="MP Aqueous hydrate",
                        cls=self.as_dict(),
                        description="Adjust the energy of solid hydrate compounds (compounds "
                                    "containing H2O molecules in their structure) so that the "
                                    "free energies of embedded H2O molecules match the experimental"
                                    " value enforced by the MP Aqueous energy referencing scheme."
                        )
                )

        return adjustments

    def process_entries(self, entries: Union[ComputedEntry, list], clean: bool = False):
        """
        Process a sequence of entries with the chosen Compatibility scheme.

        Args:
            entries: ComputedEntry or [ComputedEntry]
            clean: bool, whether to remove any previously-applied energy adjustments.
                If True, all EnergyAdjustment are removed prior to processing the Entry.
                Default is False.

        Returns:
            A list of adjusted entries.  Entries in the original list which
            are not compatible are excluded.
        """
        # convert input arg to a list if not already
        if isinstance(entries, ComputedEntry):
            entries = [entries]

        # pre-process entries with the given solid compatibility class
        if self.solid_compat:
            entries = self.solid_compat.process_entries(entries, clean=True)

        # extract the DFT energies of oxygen and water from the list of entries, if present
        if not self.o2_energy:
            o2_entries = [e for e in entries if e.composition.reduced_formula == 'O2']
            if o2_entries:
                self.o2_energy = min(e.energy_per_atom for e in o2_entries)

        if not self.h2o_energy and not self.h2o_adjustments:
            h2o_entries = [e for e in entries if e.composition.reduced_formula == 'H2O']
            if h2o_entries:
                h2o_entries = sorted(h2o_entries, key=lambda e: e.energy_per_atom)
                self.h2o_energy = h2o_entries[0].energy_per_atom
                self.h2o_adjustments = h2o_entries[0].correction / h2o_entries[0].composition.num_atoms

        return super().process_entries(entries, clean=clean)<|MERGE_RESOLUTION|>--- conflicted
+++ resolved
@@ -159,11 +159,7 @@
             if entry.parameters.get("potcar_spec"):
                 psp_settings = {d.get("hash") for d in entry.parameters["potcar_spec"] if d}
             else:
-<<<<<<< HEAD
-                raise ValueError("Cannot check hash " "without potcar_spec field")
-=======
                 raise ValueError("Cannot check hash without potcar_spec field")
->>>>>>> 935d50b2
         else:
             if entry.parameters.get("potcar_spec"):
                 psp_settings = {d.get("titel").split()[1] for d in entry.parameters["potcar_spec"] if d}
@@ -174,11 +170,7 @@
             self.valid_potcars.get(str(el)) for el in entry.composition.elements
         } != psp_settings:
             raise CompatibilityError("Incompatible potcar")
-<<<<<<< HEAD
         return ufloat(0.0, 0.0)
-=======
-        return 0
->>>>>>> 935d50b2
 
     def __str__(self):
         return "{} Potcar Correction".format(self.input_set.__name__)
@@ -780,11 +772,7 @@
         return processed_entry_list
 
     @staticmethod
-<<<<<<< HEAD
     def explain(entry):
-=======
-    def explain(self, entry):
->>>>>>> 935d50b2
         """
         Prints an explanation of the energy adjustments applied by the
         Compatibility class. Inspired by the "explain" methods in many database
